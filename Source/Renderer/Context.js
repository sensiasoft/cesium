--- conflicted
+++ resolved
@@ -1074,13 +1074,8 @@
      *
      * @memberof Context
      *
-<<<<<<< HEAD
-     * @param {Object[]} [attributes=undefined] An optional array of attributes.
-     * @param {IndexBuffer} [indexBuffer=undefined] An optional index buffer.
-=======
-     * @param {Array} [attributes] An optional array of attributes.
+     * @param {Object[]} [attributes] An optional array of attributes.
      * @param {IndexBuffer} [indexBuffer] An optional index buffer.
->>>>>>> dd596ac2
      *
      * @returns {VertexArray} The vertex array, ready for use with drawing.
      *
