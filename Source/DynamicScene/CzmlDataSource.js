/*global define*/
define([
        '../Core/Cartesian2',
        '../Core/Cartesian3',
        '../Core/Cartographic',
        '../Core/Color',
        '../Core/ClockRange',
        '../Core/ClockStep',
        '../Core/createGuid',
        '../Core/defaultValue',
        '../Core/defined',
        '../Core/DeveloperError',
        '../Core/Ellipsoid',
        '../Core/Event',
        '../Core/getFilenameFromUri',
        '../Core/HermitePolynomialApproximation',
        '../Core/Iso8601',
        '../Core/JulianDate',
        '../Core/LagrangePolynomialApproximation',
        '../Core/LinearApproximation',
        '../Core/loadJson',
        '../Core/Math',
        '../Core/Quaternion',
        '../Core/ReferenceFrame',
        '../Core/RuntimeError',
        '../Core/Spherical',
        '../Core/TimeInterval',
        '../Scene/HorizontalOrigin',
        '../Scene/LabelStyle',
        '../Scene/VerticalOrigin',
        './CompositeMaterialProperty',
        './CompositePositionProperty',
        './CompositeProperty',
        './ConstantPositionProperty',
        './ConstantProperty',
        './DynamicBillboard',
        './DynamicClock',
        './ColorMaterialProperty',
        './PolylineOutlineMaterialProperty',
        './DynamicCone',
        './DynamicLabel',
        './DynamicDirectionsProperty',
        './DynamicEllipse',
        './DynamicEllipsoid',
        './GridMaterialProperty',
        './ImageMaterialProperty',
<<<<<<< HEAD
        './DynamicModel',
=======
        './DynamicObject',
>>>>>>> a0c07622
        './DynamicObjectCollection',
        './DynamicPath',
        './DynamicPoint',
        './DynamicPolyline',
        './DynamicPolygon',
        './DynamicPyramid',
        './DynamicVector',
        './DynamicVertexPositionsProperty',
        './SampledPositionProperty',
        './SampledProperty',
        './TimeIntervalCollectionPositionProperty',
        './TimeIntervalCollectionProperty',
        '../ThirdParty/Uri',
        '../ThirdParty/when'
    ], function(
        Cartesian2,
        Cartesian3,
        Cartographic,
        Color,
        ClockRange,
        ClockStep,
        createGuid,
        defaultValue,
        defined,
        DeveloperError,
        Ellipsoid,
        Event,
        getFilenameFromUri,
        HermitePolynomialApproximation,
        Iso8601,
        JulianDate,
        LagrangePolynomialApproximation,
        LinearApproximation,
        loadJson,
        CesiumMath,
        Quaternion,
        ReferenceFrame,
        RuntimeError,
        Spherical,
        TimeInterval,
        HorizontalOrigin,
        LabelStyle,
        VerticalOrigin,
        CompositeMaterialProperty,
        CompositePositionProperty,
        CompositeProperty,
        ConstantPositionProperty,
        ConstantProperty,
        DynamicBillboard,
        DynamicClock,
        ColorMaterialProperty,
        PolylineOutlineMaterialProperty,
        DynamicCone,
        DynamicLabel,
        DynamicDirectionsProperty,
        DynamicEllipse,
        DynamicEllipsoid,
        GridMaterialProperty,
        ImageMaterialProperty,
<<<<<<< HEAD
        DynamicModel,
=======
        DynamicObject,
>>>>>>> a0c07622
        DynamicObjectCollection,
        DynamicPath,
        DynamicPoint,
        DynamicPolyline,
        DynamicPolygon,
        DynamicPyramid,
        DynamicVector,
        DynamicVertexPositionsProperty,
        SampledPositionProperty,
        SampledProperty,
        TimeIntervalCollectionPositionProperty,
        TimeIntervalCollectionProperty,
        Uri,
        when) {
    "use strict";

    var scratchCartesian = new Cartesian3();
    var scratchSpherical = new Spherical();
    var scratchCartographic = new Cartographic();

    function unwrapColorInterval(czmlInterval) {
        var rgbaf = czmlInterval.rgbaf;
        if (defined(rgbaf)) {
            return rgbaf;
        }

        var rgba = czmlInterval.rgba;
        if (!defined(rgba)) {
            return undefined;
        }

        if (rgba.length === Color.length) {
            return [Color.byteToFloat(rgba[0]), Color.byteToFloat(rgba[1]), Color.byteToFloat(rgba[2]), Color.byteToFloat(rgba[3])];
        }

        var len = rgba.length;
        rgbaf = new Array(len);
        for ( var i = 0; i < len; i += 5) {
            rgbaf[i] = rgba[i];
            rgbaf[i + 1] = Color.byteToFloat(rgba[i + 1]);
            rgbaf[i + 2] = Color.byteToFloat(rgba[i + 2]);
            rgbaf[i + 3] = Color.byteToFloat(rgba[i + 3]);
            rgbaf[i + 4] = Color.byteToFloat(rgba[i + 4]);
        }
        return rgbaf;
    }

    function unwrapImageInterval(czmlInterval, sourceUri) {
        var result = defaultValue(czmlInterval.image, czmlInterval);
        if (defined(sourceUri)) {
            var baseUri = new Uri(document.location.href);
            sourceUri = new Uri(sourceUri);
            result = new Uri(result).resolve(sourceUri.resolve(baseUri)).toString();
        }
        return result;
    }

    function unwrapUriInterval(czmlInterval, sourceUri) {
        var result = czmlInterval;
        if (defined(sourceUri)) {
            var baseUri = new Uri(document.location.href);
            sourceUri = new Uri(sourceUri);
            result = new Uri(result).resolve(sourceUri.resolve(baseUri)).toString();
        }
        return result;
    }

    function unwrapCartesianInterval(czmlInterval) {
        if (defined(czmlInterval.cartesian)) {
            return czmlInterval.cartesian;
        }

        if (defined(czmlInterval.unitCartesian)) {
            return czmlInterval.unitCartesian;
        }

        var i;
        var len;
        var result;

        var unitSpherical = czmlInterval.unitSpherical;
        if (defined(unitSpherical)) {
            len = unitSpherical.length;
            if (len === 2) {
                scratchSpherical.clock = unitSpherical[0];
                scratchSpherical.cone = unitSpherical[1];
                Cartesian3.fromSpherical(scratchSpherical, scratchCartesian);
                result = [scratchCartesian.x, scratchCartesian.y, scratchCartesian.z];
            } else {
                var sphericalIt = 0;
                result = new Array((len / 3) * 4);
                for (i = 0; i < len; i += 4) {
                    result[i] = unitSpherical[sphericalIt++];

                    scratchSpherical.clock = unitSpherical[sphericalIt++];
                    scratchSpherical.cone = unitSpherical[sphericalIt++];
                    Cartesian3.fromSpherical(scratchSpherical, scratchCartesian);

                    result[i + 1] = scratchCartesian.x;
                    result[i + 2] = scratchCartesian.y;
                    result[i + 3] = scratchCartesian.z;
                }
            }
            return result;
        }

        var cartographic = czmlInterval.cartographicRadians;
        if (defined(cartographic)) {
            if (cartographic.length === 3) {
                scratchCartographic.longitude = cartographic[0];
                scratchCartographic.latitude = cartographic[1];
                scratchCartographic.height = cartographic[2];
                Ellipsoid.WGS84.cartographicToCartesian(scratchCartographic, scratchCartesian);
                result = [scratchCartesian.x, scratchCartesian.y, scratchCartesian.z];
            } else {
                len = cartographic.length;
                result = new Array(len);
                for (i = 0; i < len; i += 4) {
                    scratchCartographic.longitude = cartographic[i + 1];
                    scratchCartographic.latitude = cartographic[i + 2];
                    scratchCartographic.height = cartographic[i + 3];
                    Ellipsoid.WGS84.cartographicToCartesian(scratchCartographic, scratchCartesian);

                    result[i] = cartographic[i];
                    result[i + 1] = scratchCartesian.x;
                    result[i + 2] = scratchCartesian.y;
                    result[i + 3] = scratchCartesian.z;
                }
            }
            return result;
        }

        var cartographicDegrees = czmlInterval.cartographicDegrees;
        if (!defined(cartographicDegrees)) {
            throw new RuntimeError(JSON.stringify(czmlInterval) + ' is not a valid CZML interval.');
        }

        if (cartographicDegrees.length === 3) {
            scratchCartographic.longitude = CesiumMath.toRadians(cartographicDegrees[0]);
            scratchCartographic.latitude = CesiumMath.toRadians(cartographicDegrees[1]);
            scratchCartographic.height = cartographicDegrees[2];
            Ellipsoid.WGS84.cartographicToCartesian(scratchCartographic, scratchCartesian);
            result = [scratchCartesian.x, scratchCartesian.y, scratchCartesian.z];
        } else {
            len = cartographicDegrees.length;
            result = new Array(len);
            for (i = 0; i < len; i += 4) {
                scratchCartographic.longitude = CesiumMath.toRadians(cartographicDegrees[i + 1]);
                scratchCartographic.latitude = CesiumMath.toRadians(cartographicDegrees[i + 2]);
                scratchCartographic.height = cartographicDegrees[i + 3];
                Ellipsoid.WGS84.cartographicToCartesian(scratchCartographic, scratchCartesian);

                result[i] = cartographicDegrees[i];
                result[i + 1] = scratchCartesian.x;
                result[i + 2] = scratchCartesian.y;
                result[i + 3] = scratchCartesian.z;
            }
        }

        return result;
    }

    function unwrapInterval(type, czmlInterval, sourceUri) {
        /*jshint sub:true*/
        switch (type) {
        case Boolean:
            return defaultValue(czmlInterval['boolean'], czmlInterval);
        case Cartesian2:
            return czmlInterval.cartesian2;
        case Cartesian3:
            return unwrapCartesianInterval(czmlInterval);
        case Color:
            return unwrapColorInterval(czmlInterval);
        case HorizontalOrigin:
            return HorizontalOrigin[defaultValue(czmlInterval.horizontalOrigin, czmlInterval)];
        case Image:
            return unwrapImageInterval(czmlInterval, sourceUri);
        case JulianDate:
            return JulianDate.fromIso8601(defaultValue(czmlInterval.date, czmlInterval));
        case LabelStyle:
            return LabelStyle[defaultValue(czmlInterval.labelStyle, czmlInterval)];
        case Number:
            return defaultValue(czmlInterval.number, czmlInterval);
        case String:
            return defaultValue(czmlInterval.string, czmlInterval);
        case Array:
            return czmlInterval.array;
        case Quaternion:
            return czmlInterval.unitQuaternion;
        case Uri:
            return unwrapUriInterval(czmlInterval, sourceUri);
        case VerticalOrigin:
            return VerticalOrigin[defaultValue(czmlInterval.verticalOrigin, czmlInterval)];
        default:
            throw new DeveloperError(type);
        }
    }

    var interpolators = {
        HERMITE : HermitePolynomialApproximation,
        LAGRANGE : LagrangePolynomialApproximation,
        LINEAR : LinearApproximation
    };

    function updateInterpolationSettings(packetData, property) {
        var interpolator = interpolators[packetData.interpolationAlgorithm];
        if (defined(interpolator)) {
            property.interpolationAlgorithm = interpolator;
        }
        if (defined(packetData.interpolationDegree)) {
            property.interpolationDegree = packetData.interpolationDegree;
        }
    }

    function processProperty(type, object, propertyName, packetData, constrainedInterval, sourceUri) {
        var combinedInterval;
        var packetInterval = packetData.interval;
        if (defined(packetInterval)) {
            combinedInterval = TimeInterval.fromIso8601(packetInterval);
            if (defined(constrainedInterval)) {
                combinedInterval = combinedInterval.intersect(constrainedInterval);
            }
        } else if (defined(constrainedInterval)) {
            combinedInterval = constrainedInterval;
        }

        var unwrappedInterval = unwrapInterval(type, packetData, sourceUri);
        var hasInterval = defined(combinedInterval) && !combinedInterval.equals(Iso8601.MAXIMUM_INTERVAL);
        var packedLength = defaultValue(type.packedLength, 1);
        var unwrappedIntervalLength = defaultValue(unwrappedInterval.length, 1);
        var isSampled = !defined(packetData.array) && (typeof unwrappedInterval !== 'string') && unwrappedIntervalLength > packedLength;

        //Any time a constant value is assigned, it completely blows away anything else.
        if (!isSampled && !hasInterval) {
            if (defined(type.unpack)) {
                object[propertyName] = new ConstantProperty(type.unpack(unwrappedInterval, 0));
            } else {
                object[propertyName] = new ConstantProperty(unwrappedInterval);
            }
            return true;
        }

        var propertyCreated = false;
        var property = object[propertyName];

        //Without an interval, any sampled value is infinite, meaning it completely
        //replaces any non-sampled property that may exist.
        if (isSampled && !hasInterval) {
            if (!(property instanceof SampledProperty)) {
                property = new SampledProperty(type);
                object[propertyName] = property;
                propertyCreated = true;
            }
            var epoch;
            var packetEpoch = packetData.epoch;
            if (defined(packetEpoch)) {
                epoch = JulianDate.fromIso8601(packetEpoch);
            }
            property.addSamplesPackedArray(unwrappedInterval, epoch);
            updateInterpolationSettings(packetData, property);
            return propertyCreated;
        }

        var interval;

        //A constant value with an interval is normally part of a TimeIntervalCollection,
        //However, if the current property is not a time-interval collection, we need
        //to turn it into a Composite, preserving the old data with the new interval.
        if (!isSampled && hasInterval) {
            //Create a new interval for the constant value.
            combinedInterval = combinedInterval.clone();
            if (defined(type.unpack)) {
                combinedInterval.data = type.unpack(unwrappedInterval, 0);
            } else {
                combinedInterval.data = unwrappedInterval;
            }

            //If no property exists, simply use a new interval collection
            if (!defined(property)) {
                property = new TimeIntervalCollectionProperty();
                object[propertyName] = property;
                propertyCreated = true;
            }

            if (property instanceof TimeIntervalCollectionProperty) {
                //If we create a collection, or it already existed, use it.
                property.intervals.addInterval(combinedInterval);
            } else if (property instanceof CompositeProperty) {
                //If the collection was already a CompositeProperty, use it.
                combinedInterval.data = new ConstantProperty(combinedInterval.data);
                property.intervals.addInterval(combinedInterval);
            } else {
                //Otherwise, create a CompositeProperty but preserve the existing data.

                //Put the old property in an infinite interval.
                interval = Iso8601.MAXIMUM_INTERVAL.clone();
                interval.data = property;

                //Create the composite.
                propertyCreated = true;
                property = new CompositeProperty();
                object[propertyName] = property;

                //add the old property interval
                property.intervals.addInterval(interval);

                //Change the new data to a ConstantProperty and add it.
                combinedInterval.data = new ConstantProperty(combinedInterval.data);
                property.intervals.addInterval(combinedInterval);
            }

            return propertyCreated;
        }

        //isSampled && hasInterval
        if (!defined(property)) {
            propertyCreated = true;
            property = new CompositeProperty();
            object[propertyName] = property;
        }

        //create a CompositeProperty but preserve the existing data.
        if (!(property instanceof CompositeProperty)) {
            //Put the old property in an infinite interval.
            interval = Iso8601.MAXIMUM_INTERVAL.clone();
            interval.data = property;

            //Create the composite.
            propertyCreated = true;
            property = new CompositeProperty();
            object[propertyName] = property;

            //add the old property interval
            property.intervals.addInterval(interval);
        }

        //Check if the interval already exists in the composite
        var intervals = property.intervals;
        interval = intervals.findInterval(combinedInterval.start, combinedInterval.stop, combinedInterval.isStartIncluded, combinedInterval.isStopIncluded);
        if (!defined(interval) || !(interval.data instanceof SampledProperty)) {
            //If not, create a SampledProperty for it.
            interval = combinedInterval.clone();
            interval.data = new SampledProperty(type);
            intervals.addInterval(interval);
        }
        interval.data.addSamplesPackedArray(unwrappedInterval, JulianDate.fromIso8601(packetData.epoch));
        updateInterpolationSettings(packetData, interval.data);
        return propertyCreated;
    }

    function processPacketData(type, object, propertyName, packetData, interval, sourceUri) {
        if (!defined(packetData)) {
            return;
        }

        if (Array.isArray(packetData)) {
            for ( var i = 0, len = packetData.length; i < len; i++) {
                processProperty(type, object, propertyName, packetData[i], interval, sourceUri);
            }
        } else {
            processProperty(type, object, propertyName, packetData, interval, sourceUri);
        }
    }

    function processPositionProperty(object, propertyName, packetData, constrainedInterval, sourceUri) {
        var combinedInterval;
        var packetInterval = packetData.interval;
        if (defined(packetInterval)) {
            combinedInterval = TimeInterval.fromIso8601(packetInterval);
            if (defined(constrainedInterval)) {
                combinedInterval = combinedInterval.intersect(constrainedInterval);
            }
        } else if (defined(constrainedInterval)) {
            combinedInterval = constrainedInterval;
        }

        var referenceFrame = ReferenceFrame[defaultValue(packetData.referenceFrame, "FIXED")];
        var unwrappedInterval = unwrapCartesianInterval(packetData);
        var hasInterval = defined(combinedInterval) && !combinedInterval.equals(Iso8601.MAXIMUM_INTERVAL);
        var packedLength = Cartesian3.packedLength;
        var unwrappedIntervalLength = defaultValue(unwrappedInterval.length, 1);
        var isSampled = (typeof unwrappedInterval !== 'string') && unwrappedIntervalLength > packedLength;

        //Any time a constant value is assigned, it completely blows away anything else.
        if (!isSampled && !hasInterval) {
            object[propertyName] = new ConstantPositionProperty(Cartesian3.unpack(unwrappedInterval), referenceFrame);
            return true;
        }

        var propertyCreated = false;
        var property = object[propertyName];

        //Without an interval, any sampled value is infinite, meaning it completely
        //replaces any non-sampled property that may exist.
        if (isSampled && !hasInterval) {
            if (!(property instanceof SampledPositionProperty) || property.referenceFrame !== referenceFrame) {
                property = new SampledPositionProperty(referenceFrame);
                object[propertyName] = property;
                propertyCreated = true;
            }
            var epoch;
            var packetEpoch = packetData.epoch;
            if (defined(packetEpoch)) {
                epoch = JulianDate.fromIso8601(packetEpoch);
            }
            property.addSamplesPackedArray(unwrappedInterval, epoch);
            updateInterpolationSettings(packetData, property);
            return propertyCreated;
        }

        var interval;

        //A constant value with an interval is normally part of a TimeIntervalCollection,
        //However, if the current property is not a time-interval collection, we need
        //to turn it into a Composite, preserving the old data with the new interval.
        if (!isSampled && hasInterval) {
            //Create a new interval for the constant value.
            combinedInterval = combinedInterval.clone();
            combinedInterval.data = Cartesian3.unpack(unwrappedInterval);

            //If no property exists, simply use a new interval collection
            if (!defined(property)) {
                property = new TimeIntervalCollectionPositionProperty(referenceFrame);
                object[propertyName] = property;
                propertyCreated = true;
            }

            if (property instanceof TimeIntervalCollectionPositionProperty && property.referenceFrame === referenceFrame) {
                //If we create a collection, or it already existed, use it.
                property.intervals.addInterval(combinedInterval);
            } else if (property instanceof CompositePositionProperty) {
                //If the collection was already a CompositePositionProperty, use it.
                combinedInterval.data = new ConstantPositionProperty(combinedInterval.data, referenceFrame);
                property.intervals.addInterval(combinedInterval);
            } else {
                //Otherwise, create a CompositePositionProperty but preserve the existing data.

                //Put the old property in an infinite interval.
                interval = Iso8601.MAXIMUM_INTERVAL.clone();
                interval.data = property;

                //Create the composite.
                propertyCreated = true;
                property = new CompositePositionProperty(property.referenceFrame);
                object[propertyName] = property;

                //add the old property interval
                property.intervals.addInterval(interval);

                //Change the new data to a ConstantPositionProperty and add it.
                combinedInterval.data = new ConstantPositionProperty(combinedInterval.data, referenceFrame);
                property.intervals.addInterval(combinedInterval);
            }

            return propertyCreated;
        }

        //isSampled && hasInterval
        if (!defined(property)) {
            propertyCreated = true;
            property = new CompositePositionProperty(referenceFrame);
            object[propertyName] = property;
        } else if (!(property instanceof CompositePositionProperty)) {
            //create a CompositeProperty but preserve the existing data.
            //Put the old property in an infinite interval.
            interval = Iso8601.MAXIMUM_INTERVAL.clone();
            interval.data = property;

            //Create the composite.
            propertyCreated = true;
            property = new CompositePositionProperty(property.referenceFrame);
            object[propertyName] = property;

            //add the old property interval
            property.intervals.addInterval(interval);
        }

        //Check if the interval already exists in the composite
        var intervals = property.intervals;
        interval = intervals.findInterval(combinedInterval.start, combinedInterval.stop, combinedInterval.isStartIncluded, combinedInterval.isStopIncluded);
        if (!defined(interval) || !(interval.data instanceof SampledPositionProperty) || interval.data.referenceFrame !== referenceFrame) {
            //If not, create a SampledPositionProperty for it.
            interval = combinedInterval.clone();
            interval.data = new SampledPositionProperty(referenceFrame);
            intervals.addInterval(interval);
        }
        interval.data.addSamplesPackedArray(unwrappedInterval, JulianDate.fromIso8601(packetData.epoch));
        updateInterpolationSettings(packetData, interval.data);
        return propertyCreated;
    }

    function processPositionPacketData(object, propertyName, packetData, interval, sourceUri) {
        if (!defined(packetData)) {
            return;
        }

        if (Array.isArray(packetData)) {
            for ( var i = 0, len = packetData.length; i < len; i++) {
                processPositionProperty(object, propertyName, packetData[i], interval, sourceUri);
            }
        } else {
            processPositionProperty(object, propertyName, packetData, interval, sourceUri);
        }
    }

    var Cartesian2WrapperProperty = function() {
        this._x = new ConstantProperty(0);
        this._y = new ConstantProperty(0);
    };

    Cartesian2WrapperProperty.prototype.getValue = function(time, result) {
        if (!defined(result)) {
            result = new Cartesian2();
        }
        result.x = this._x.getValue(time);
        result.y = this._y.getValue(time);
        return result;
    };

    function combineIntoCartesian2(object, packetDataX, packetDataY) {
        if (!defined(packetDataX) && !defined(packetDataY)) {
            return object;
        }
        if (!(object instanceof Cartesian2WrapperProperty)) {
            object = new Cartesian2WrapperProperty();
        }
        processPacketData(Number, object, '_x', packetDataX);
        processPacketData(Number, object, '_y', packetDataY);
        return object;
    }

    function processMaterialProperty(object, propertyName, packetData, constrainedInterval, sourceUri) {
        var combinedInterval;
        var packetInterval = packetData.interval;
        if (defined(packetInterval)) {
            combinedInterval = TimeInterval.fromIso8601(packetInterval);
            if (defined(constrainedInterval)) {
                combinedInterval = combinedInterval.intersect(constrainedInterval);
            }
        } else if (defined(constrainedInterval)) {
            combinedInterval = constrainedInterval;
        }

        combinedInterval = defaultValue(combinedInterval, Iso8601.MAXIMUM_INTERVAL);

        var propertyCreated = false;
        var property = object[propertyName];
        if (!defined(property)) {
            property = new CompositeMaterialProperty();
            object[propertyName] = property;
            propertyCreated = true;
        }

        //See if we already have data at that interval.
        var thisIntervals = property.intervals;
        var existingInterval = thisIntervals.findInterval(combinedInterval.start, combinedInterval.stop);
        var existingMaterial;

        if (defined(existingInterval)) {
            //We have an interval, but we need to make sure the
            //new data is the same type of material as the old data.
            existingMaterial = existingInterval.data;
        } else {
            //If not, create it.
            existingInterval = combinedInterval.clone();
            thisIntervals.addInterval(existingInterval);
        }

        var materialData;
        if (defined(packetData.solidColor)) {
            if (!(existingMaterial instanceof ColorMaterialProperty)) {
                existingMaterial = new ColorMaterialProperty();
            }
            materialData = packetData.solidColor;
            processPacketData(Color, existingMaterial, 'color', materialData.color);
        } else if (defined(packetData.grid)) {
            if (!(existingMaterial instanceof GridMaterialProperty)) {
                existingMaterial = new GridMaterialProperty();
            }
            materialData = packetData.grid;
            processPacketData(Color, existingMaterial, 'color', materialData.color, undefined, sourceUri);
            processPacketData(Number, existingMaterial, 'cellAlpha', materialData.cellAlpha, undefined, sourceUri);
            existingMaterial.lineThickness = combineIntoCartesian2(existingMaterial.lineThickness, materialData.rowThickness, materialData.columnThickness);
            existingMaterial.lineCount = combineIntoCartesian2(existingMaterial.lineCount, materialData.rowCount, materialData.columnCount);
        } else if (defined(packetData.image)) {
            if (!(existingMaterial instanceof ImageMaterialProperty)) {
                existingMaterial = new ImageMaterialProperty();
            }
            materialData = packetData.image;
            processPacketData(Image, existingMaterial, 'image', materialData.image, undefined, sourceUri);
            existingMaterial.repeat = combineIntoCartesian2(existingMaterial.repeat, materialData.horizontalRepeat, materialData.verticalRepeat);
        }
        existingInterval.data = existingMaterial;

        return propertyCreated;
    }

    function processMaterialPacketData(object, propertyName, packetData, interval, sourceUri) {
        if (!defined(packetData)) {
            return;
        }

        if (Array.isArray(packetData)) {
            for ( var i = 0, len = packetData.length; i < len; i++) {
                processMaterialProperty(object, propertyName, packetData[i], interval, sourceUri);
            }
        } else {
            processMaterialProperty(object, propertyName, packetData, interval, sourceUri);
        }
    }

    function processName(dynamicObject, packet, dynamicObjectCollection, sourceUri) {
        dynamicObject.name = defaultValue(packet.name, dynamicObject.name);
    }

    function processPosition(dynamicObject, packet, dynamicObjectCollection, sourceUri) {
        var positionData = packet.position;
        if (defined(positionData)) {
            processPositionPacketData(dynamicObject, 'position', positionData, undefined, sourceUri);
        }
    }

    function processViewFrom(dynamicObject, packet, dynamicObjectCollection, sourceUri) {
        var viewFromData = packet.viewFrom;
        if (defined(viewFromData)) {
            processPacketData(Cartesian3, dynamicObject, 'viewFrom', viewFromData, undefined, sourceUri);
        }
    }

    function processOrientation(dynamicObject, packet, dynamicObjectCollection, sourceUri) {
        var orientationData = packet.orientation;
        if (defined(orientationData)) {
            processPacketData(Quaternion, dynamicObject, 'orientation', orientationData, undefined, sourceUri);
        }
    }

    function processVertexPositions(dynamicObject, packet, dynamicObjectCollection, sourceUri) {
        var vertexPositionsData = packet.vertexPositions;
        if (!defined(vertexPositionsData)) {
            return;
        }

        var vertexPositions = dynamicObject.vertexPositions;
        if (!defined(vertexPositions)) {
            dynamicObject.vertexPositions = vertexPositions = new DynamicVertexPositionsProperty();
        }
        vertexPositions.processCzmlIntervals(vertexPositionsData, undefined, dynamicObjectCollection);
    }

    function processAvailability(dynamicObject, packet, dynamicObjectCollection, sourceUri) {
        var availability = packet.availability;
        if (!defined(availability)) {
            return;
        }

        var interval = TimeInterval.fromIso8601(availability);
        if (defined(interval)) {
            dynamicObject.availability = interval;
        }
    }

    function processBillboard(dynamicObject, packet, dynamicObjectCollection, sourceUri) {
        var billboardData = packet.billboard;
        if (!defined(billboardData)) {
            return;
        }

        var interval = billboardData.interval;
        if (defined(interval)) {
            interval = TimeInterval.fromIso8601(interval);
        }

        var billboard = dynamicObject.billboard;
        if (!defined(billboard)) {
            dynamicObject.billboard = billboard = new DynamicBillboard();
        }

        processPacketData(Color, billboard, 'color', billboardData.color, interval, sourceUri);
        processPacketData(Cartesian3, billboard, 'eyeOffset', billboardData.eyeOffset, interval, sourceUri);
        processPacketData(HorizontalOrigin, billboard, 'horizontalOrigin', billboardData.horizontalOrigin, interval, sourceUri);
        processPacketData(Image, billboard, 'image', billboardData.image, interval, sourceUri);
        processPacketData(Cartesian2, billboard, 'pixelOffset', billboardData.pixelOffset, interval, sourceUri);
        processPacketData(Number, billboard, 'scale', billboardData.scale, interval, sourceUri);
        processPacketData(Number, billboard, 'rotation', billboardData.rotation, interval, sourceUri);
        processPacketData(Cartesian3, billboard, 'alignedAxis', billboardData.alignedAxis, interval, sourceUri);
        processPacketData(Boolean, billboard, 'show', billboardData.show, interval, sourceUri);
        processPacketData(VerticalOrigin, billboard, 'verticalOrigin', billboardData.verticalOrigin, interval, sourceUri);
    }

    function processClock(dynamicObject, packet, dynamicObjectCollection, sourceUri) {
        var clockPacket = packet.clock;
        if (!defined(clockPacket) || dynamicObject.id !== 'document') {
            return;
        }

        var clock = dynamicObject.clock;
        if (!defined(clock)) {
            clock = new DynamicClock();
            clock.startTime = Iso8601.MAXIMUM_INTERVAL.start;
            clock.stopTime = Iso8601.MAXIMUM_INTERVAL.stop;
            clock.clockRange = ClockRange.LOOP_STOP;
            clock.clockStep = ClockStep.SYSTEM_CLOCK_MULTIPLIER;
            clock.multiplier = 1.0;
            dynamicObject.clock = clock;
        }
        if (defined(clockPacket.interval)) {
            var interval = TimeInterval.fromIso8601(clockPacket.interval);
            if (defined(interval)) {
                clock.startTime = interval.start;
                clock.stopTime = interval.stop;
            }
        }
        if (defined(clockPacket.currentTime)) {
            clock.currentTime = JulianDate.fromIso8601(clockPacket.currentTime);
        }
        if (defined(clockPacket.range)) {
            clock.clockRange = ClockRange[clockPacket.range];
        }
        if (defined(clockPacket.step)) {
            clock.clockStep = ClockStep[clockPacket.step];
        }
        if (defined(clockPacket.multiplier)) {
            clock.multiplier = clockPacket.multiplier;
        }
    }

    function processCone(dynamicObject, packet, dynamicObjectCollection, sourceUri) {
        var coneData = packet.cone;
        if (!defined(coneData)) {
            return;
        }

        var interval = coneData.interval;
        if (defined(interval)) {
            interval = TimeInterval.fromIso8601(interval);
        }

        var cone = dynamicObject.cone;
        if (!defined(cone)) {
            dynamicObject.cone = cone = new DynamicCone();
        }

        processPacketData(Boolean, cone, 'show', coneData.show, interval, sourceUri);
        processPacketData(Number, cone, 'radius', coneData.radius, interval, sourceUri);
        processPacketData(Boolean, cone, 'showIntersection', coneData.showIntersection, interval, sourceUri);
        processPacketData(Color, cone, 'intersectionColor', coneData.intersectionColor, interval, sourceUri);
        processPacketData(Number, cone, 'intersectionWidth', coneData.intersectionWidth, interval, sourceUri);
        processPacketData(Number, cone, 'innerHalfAngle', coneData.innerHalfAngle, interval, sourceUri);
        processPacketData(Number, cone, 'outerHalfAngle', coneData.outerHalfAngle, interval, sourceUri);
        processPacketData(Number, cone, 'minimumClockAngle', coneData.minimumClockAngle, interval, sourceUri);
        processPacketData(Number, cone, 'maximumClockAngle', coneData.maximumClockAngle, interval, sourceUri);
        processMaterialPacketData(cone, 'capMaterial', coneData.capMaterial, interval, sourceUri);
        processMaterialPacketData(cone, 'innerMaterial', coneData.innerMaterial, interval, sourceUri);
        processMaterialPacketData(cone, 'outerMaterial', coneData.outerMaterial, interval, sourceUri);
        processMaterialPacketData(cone, 'silhouetteMaterial', coneData.silhouetteMaterial, interval, sourceUri);
    }

    function processEllipse(dynamicObject, packet, dynamicObjectCollection, sourceUri) {
        var ellipseData = packet.ellipse;
        if (!defined(ellipseData)) {
            return;
        }

        var interval = ellipseData.interval;
        if (defined(interval)) {
            interval = TimeInterval.fromIso8601(interval);
        }

        var ellipse = dynamicObject.ellipse;
        if (!defined(ellipse)) {
            dynamicObject.ellipse = ellipse = new DynamicEllipse();
        }

        processPacketData(Number, ellipse, 'bearing', ellipseData.bearing, interval, sourceUri);
        processPacketData(Number, ellipse, 'semiMajorAxis', ellipseData.semiMajorAxis, interval, sourceUri);
        processPacketData(Number, ellipse, 'semiMinorAxis', ellipseData.semiMinorAxis, interval, sourceUri);
    }

    function processEllipsoid(dynamicObject, packet, dynamicObjectCollection, sourceUri) {
        var ellipsoidData = packet.ellipsoid;
        if (!defined(ellipsoidData)) {
            return;
        }

        var interval = ellipsoidData.interval;
        if (defined(interval)) {
            interval = TimeInterval.fromIso8601(interval);
        }

        var ellipsoid = dynamicObject.ellipsoid;
        if (!defined(ellipsoid)) {
            dynamicObject.ellipsoid = ellipsoid = new DynamicEllipsoid();
        }

        processPacketData(Boolean, ellipsoid, 'show', ellipsoidData.show, interval, sourceUri);
        processPacketData(Cartesian3, ellipsoid, 'radii', ellipsoidData.radii, interval, sourceUri);
        processMaterialPacketData(ellipsoid, 'material', ellipsoidData.material, interval, sourceUri);
    }

    function processLabel(dynamicObject, packet, dynamicObjectCollection, sourceUri) {
        var labelData = packet.label;
        if (!defined(labelData)) {
            return;
        }

        var interval = labelData.interval;
        if (defined(interval)) {
            interval = TimeInterval.fromIso8601(interval);
        }

        var label = dynamicObject.label;
        if (!defined(label)) {
            dynamicObject.label = label = new DynamicLabel();
        }

        processPacketData(Color, label, 'fillColor', labelData.fillColor, interval, sourceUri);
        processPacketData(Color, label, 'outlineColor', labelData.outlineColor, interval, sourceUri);
        processPacketData(Number, label, 'outlineWidth', labelData.outlineWidth, interval, sourceUri);
        processPacketData(Cartesian3, label, 'eyeOffset', labelData.eyeOffset, interval, sourceUri);
        processPacketData(HorizontalOrigin, label, 'horizontalOrigin', labelData.horizontalOrigin, interval, sourceUri);
        processPacketData(String, label, 'text', labelData.text, interval, sourceUri);
        processPacketData(Cartesian2, label, 'pixelOffset', labelData.pixelOffset, interval, sourceUri);
        processPacketData(Number, label, 'scale', labelData.scale, interval, sourceUri);
        processPacketData(Boolean, label, 'show', labelData.show, interval, sourceUri);
        processPacketData(VerticalOrigin, label, 'verticalOrigin', labelData.verticalOrigin, interval, sourceUri);
        processPacketData(String, label, 'font', labelData.font, interval, sourceUri);
        processPacketData(LabelStyle, label, 'style', labelData.style, interval, sourceUri);
    }

    function processModel(dynamicObject, packet, dynamicObjectCollection, sourceUri) {
        var modelData = packet.model;
        if (typeof modelData === 'undefined') {
            return false;
        }

        var modelUpdated = false;
        var model = dynamicObject.model;
        modelUpdated = typeof model === 'undefined';
        if (modelUpdated) {
            dynamicObject.model = model = new DynamicModel();
        }

        var interval = modelData.interval;
        if (typeof interval !== 'undefined') {
            interval = TimeInterval.fromIso8601(interval);
        }

        modelUpdated = processPacketData(Boolean, model, 'show', modelData.show, interval, sourceUri) || modelUpdated;
        modelUpdated = processPacketData(Number, model, 'scale', modelData.scale, interval, sourceUri) || modelUpdated;
        if (defined(modelData.uri) && defined(modelData.uri.gltf)) {
            modelUpdated = processPacketData(Uri, model, 'uri', modelData.uri.gltf, interval, sourceUri) || modelUpdated;
        }
        return modelUpdated;
    }

    function processPath(dynamicObject, packet, dynamicObjectCollection, sourceUri) {
        var pathData = packet.path;
        if (!defined(pathData)) {
            return;
        }

        var interval = pathData.interval;
        if (defined(interval)) {
            interval = TimeInterval.fromIso8601(interval);
        }

        var path = dynamicObject.path;
        if (!defined(path)) {
            dynamicObject.path = path = new DynamicPath();
        }

        processPacketData(Color, path, 'color', pathData.color, interval, sourceUri);
        processPacketData(Number, path, 'width', pathData.width, interval, sourceUri);
        processPacketData(Color, path, 'outlineColor', pathData.outlineColor, interval, sourceUri);
        processPacketData(Number, path, 'outlineWidth', pathData.outlineWidth, interval, sourceUri);
        processPacketData(Boolean, path, 'show', pathData.show, interval, sourceUri);
        processPacketData(Number, path, 'resolution', pathData.resolution, interval, sourceUri);
        processPacketData(Number, path, 'leadTime', pathData.leadTime, interval, sourceUri);
        processPacketData(Number, path, 'trailTime', pathData.trailTime, interval, sourceUri);
    }

    function processPoint(dynamicObject, packet, dynamicObjectCollection, sourceUri) {
        var pointData = packet.point;
        if (!defined(pointData)) {
            return;
        }

        var interval = pointData.interval;
        if (defined(interval)) {
            interval = TimeInterval.fromIso8601(interval);
        }

        var point = dynamicObject.point;
        if (!defined(point)) {
            dynamicObject.point = point = new DynamicPoint();
        }

        processPacketData(Color, point, 'color', pointData.color, interval, sourceUri);
        processPacketData(Number, point, 'pixelSize', pointData.pixelSize, interval, sourceUri);
        processPacketData(Color, point, 'outlineColor', pointData.outlineColor, interval, sourceUri);
        processPacketData(Number, point, 'outlineWidth', pointData.outlineWidth, interval, sourceUri);
        processPacketData(Boolean, point, 'show', pointData.show, interval, sourceUri);
    }

    function processPolygon(dynamicObject, packet, dynamicObjectCollection, sourceUri) {
        var polygonData = packet.polygon;
        if (!defined(polygonData)) {
            return;
        }

        var interval = polygonData.interval;
        if (defined(interval)) {
            interval = TimeInterval.fromIso8601(interval);
        }

        var polygon = dynamicObject.polygon;
        if (!defined(polygon)) {
            dynamicObject.polygon = polygon = new DynamicPolygon();
        }

        processPacketData(Boolean, polygon, 'show', polygonData.show, interval, sourceUri);
        processMaterialPacketData(polygon, 'material', polygonData.material, interval, sourceUri);
    }

    function processPolyline(dynamicObject, packet, dynamicObjectCollection, sourceUri) {
        var polylineData = packet.polyline;
        if (!defined(polylineData)) {
            return;
        }

        var interval = polylineData.interval;
        if (defined(interval)) {
            interval = TimeInterval.fromIso8601(interval);
        }

        var polyline = dynamicObject.polyline;
        if (!defined(polyline)) {
            dynamicObject.polyline = polyline = new DynamicPolyline();
        }

        //Since CZML does not support PolylineOutlineMaterial, we map it's properties into one.
        var materialToProcess = polyline.material;
        if (defined(interval)) {
            var materialInterval;
            var composite = materialToProcess;
            if (!(composite instanceof CompositeMaterialProperty)) {
                composite = new CompositeMaterialProperty();
                polyline.material = composite;
                if (defined(materialToProcess)) {
                    materialInterval = Iso8601.MAXIMUM_INTERVAL.clone();
                    materialInterval.data = materialToProcess;
                    composite.intervals.addInterval(materialInterval);
                }
            }
            materialInterval = composite.intervals.findInterval(interval.start, interval.stop, interval.isStartIncluded, interval.isStopIncluded);
            if (defined(materialInterval)) {
                materialToProcess = materialInterval.data;
            } else {
                materialToProcess = new PolylineOutlineMaterialProperty();
                materialInterval = interval.clone();
                materialInterval.data = materialToProcess;
                composite.intervals.addInterval(materialInterval);
            }
        } else if (!(materialToProcess instanceof PolylineOutlineMaterialProperty)) {
            materialToProcess = new PolylineOutlineMaterialProperty();
            polyline.material = materialToProcess;
        }

        processPacketData(Boolean, polyline, 'show', polylineData.show, interval, sourceUri);
        processPacketData(Number, polyline, 'width', polylineData.width, interval, sourceUri);
        processPacketData(Color, materialToProcess, 'color', polylineData.color, interval, sourceUri);
        processPacketData(Color, materialToProcess, 'outlineColor', polylineData.outlineColor, interval, sourceUri);
        processPacketData(Number, materialToProcess, 'outlineWidth', polylineData.outlineWidth, interval, sourceUri);
    }

    function processPyramid(dynamicObject, packet, dynamicObjectCollection, sourceUri) {
        var pyramidData = packet.pyramid;
        if (!defined(pyramidData)) {
            return;
        }

        var interval = pyramidData.interval;
        if (defined(interval)) {
            interval = TimeInterval.fromIso8601(interval);
        }

        var pyramid = dynamicObject.pyramid;
        if (!defined(pyramid)) {
            dynamicObject.pyramid = pyramid = new DynamicPyramid();
        }

        processPacketData(Boolean, pyramid, 'show', pyramidData.show, interval, sourceUri);
        processPacketData(Number, pyramid, 'radius', pyramidData.radius, interval, sourceUri);
        processPacketData(Boolean, pyramid, 'showIntersection', pyramidData.showIntersection, interval, sourceUri);
        processPacketData(Color, pyramid, 'intersectionColor', pyramidData.intersectionColor, interval, sourceUri);
        processPacketData(Number, pyramid, 'intersectionWidth', pyramidData.intersectionWidth, interval, sourceUri);
        processMaterialPacketData(pyramid, 'material', pyramidData.material, interval, sourceUri);

        if (defined(pyramidData.directions)) {
            var directions = pyramid.directions;
            if (!defined(directions)) {
                pyramid.directions = directions = new DynamicDirectionsProperty();
            }
            directions.processCzmlIntervals(pyramidData.directions, interval);
        }
    }

    function processVector(dynamicObject, packet, dynamicObjectCollection, sourceUri) {
        var vectorData = packet.vector;
        if (!defined(vectorData)) {
            return;
        }

        var interval = vectorData.interval;
        if (defined(interval)) {
            interval = TimeInterval.fromIso8601(interval);
        }

        var vector = dynamicObject.vector;
        if (!defined(vector)) {
            dynamicObject.vector = vector = new DynamicVector();
        }

        processPacketData(Color, vector, 'color', vectorData.color, interval, sourceUri);
        processPacketData(Boolean, vector, 'show', vectorData.show, interval, sourceUri);
        processPacketData(Number, vector, 'width', vectorData.width, interval, sourceUri);
        processPacketData(Cartesian3, vector, 'direction', vectorData.direction, interval, sourceUri);
        processPacketData(Number, vector, 'length', vectorData.length, interval, sourceUri);
    }

    function processCzmlPacket(packet, dynamicObjectCollection, updaterFunctions, sourceUri, dataSource) {
        var objectId = packet.id;
        if (!defined(objectId)) {
            objectId = createGuid();
        }

        if (packet['delete'] === true) {
            dynamicObjectCollection.removeById(objectId);
        } else {
            var dynamicObject;
            if (objectId === 'document') {
                dynamicObject = dataSource._document;
            } else {
                dynamicObject = dynamicObjectCollection.getOrCreateObject(objectId);
            }

            var parentId = packet.parent;
            if (defined(parentId)) {
                dynamicObject.parent = dynamicObjectCollection.getOrCreateObject(parentId);
            }

            for (var i = updaterFunctions.length - 1; i > -1; i--) {
                updaterFunctions[i](dynamicObject, packet, dynamicObjectCollection, sourceUri);
            }
        }
    }

    function loadCzml(dataSource, czml, sourceUri) {
        var dynamicObjectCollection = dataSource._dynamicObjectCollection;
        CzmlDataSource._processCzml(czml, dynamicObjectCollection, sourceUri, undefined, dataSource);
        var availability = dynamicObjectCollection.computeAvailability();

        var clock;
        var documentObject = dataSource._document;
        if (defined(documentObject) && defined(documentObject.clock)) {
            clock = new DynamicClock();
            clock.startTime = documentObject.clock.startTime;
            clock.stopTime = documentObject.clock.stopTime;
            clock.clockRange = documentObject.clock.clockRange;
            clock.clockStep = documentObject.clock.clockStep;
            clock.multiplier = documentObject.clock.multiplier;
            clock.currentTime = documentObject.clock.currentTime;
        } else if (!availability.start.equals(Iso8601.MINIMUM_VALUE)) {
            clock = new DynamicClock();
            clock.startTime = availability.start;
            clock.stopTime = availability.stop;
            clock.clockRange = ClockRange.LOOP_STOP;
            var totalSeconds = clock.startTime.getSecondsDifference(clock.stopTime);
            var multiplier = Math.round(totalSeconds / 120.0);
            clock.multiplier = multiplier;
            clock.currentTime = clock.startTime;
            clock.clockStep = ClockStep.SYSTEM_CLOCK_MULTIPLIER;
        }

        var name;
        if (defined(documentObject) && defined(documentObject.name)) {
            name = documentObject.name;
        }

        if (!defined(name) && defined(sourceUri)) {
            name = getFilenameFromUri(sourceUri);
        }

        dataSource._name = name;

        return clock;
    }

    /**
     * A {@link DataSource} which processes CZML.
     * @alias CzmlDataSource
     * @constructor
     *
     * @param {String} [name] An optional name for the data source.  This value will be overwritten if a loaded document contains a name.
     */
    var CzmlDataSource = function(name) {
        this._name = name;
        this._changed = new Event();
        this._error = new Event();
        this._clock = undefined;
        this._dynamicObjectCollection = new DynamicObjectCollection();
        this._timeVarying = true;
        this._document = new DynamicObject();
    };

    /**
     * Gets the array of CZML processing functions.
     * @memberof CzmlDataSource
     * @type Array
     */
    CzmlDataSource.updaters = [processClock,//
<<<<<<< HEAD
                               processBillboard, //
                               processEllipse, //
                               processEllipsoid, //
                               processCone, //
                               processLabel, //
                               processModel, //
                               processPath, //
                               processPoint, //
                               processPolygon, //
                               processPolyline, //
                               processPyramid, //
                               processVector, //
                               processPosition, //
                               processViewFrom, //
                               processOrientation, //
                               processVertexPositions, //
                               processAvailability];
=======
    processBillboard, //
    processEllipse, //
    processEllipsoid, //
    processCone, //
    processLabel, //
    processName, //
    processPath, //
    processPoint, //
    processPolygon, //
    processPolyline, //
    processPyramid, //
    processVector, //
    processPosition, //
    processViewFrom, //
    processOrientation, //
    processVertexPositions, //
    processAvailability];
>>>>>>> a0c07622

    /**
     * Gets the name of this data source.
     * @memberof CzmlDataSource
     *
     * @returns {String} The name.
     */
    CzmlDataSource.prototype.getName = function() {
        return this._name;
    };

    /**
     * Gets an event that will be raised when non-time-varying data changes
     * or if the return value of getIsTimeVarying changes.
     * @memberof CzmlDataSource
     *
     * @returns {Event} The event.
     */
    CzmlDataSource.prototype.getChangedEvent = function() {
        return this._changed;
    };

    /**
     * Gets an event that will be raised if an error is encountered during processing.
     * @memberof CzmlDataSource
     *
     * @returns {Event} The event.
     */
    CzmlDataSource.prototype.getErrorEvent = function() {
        return this._error;
    };

    /**
     * Gets the top level clock defined in CZML or the availability of the
     * underlying data if no clock is defined.  If the CZML document only contains
     * infinite data, undefined will be returned.
     * @memberof CzmlDataSource
     *
     * @returns {DynamicClock} The clock associated with the current CZML data, or undefined if none exists.
     */
    CzmlDataSource.prototype.getClock = function() {
        return this._clock;
    };

    /**
     * Gets the DynamicObjectCollection generated by this data source.
     * @memberof CzmlDataSource
     *
     * @returns {DynamicObjectCollection} The collection of objects generated by this data source.
     */
    CzmlDataSource.prototype.getDynamicObjectCollection = function() {
        return this._dynamicObjectCollection;
    };

    /**
     * Gets a value indicating if the data varies with simulation time.  If the return value of
     * this function changes, the changed event will be raised.
     * @memberof CzmlDataSource
     *
     * @returns {Boolean} True if the data is varies with simulation time, false otherwise.
     */
    CzmlDataSource.prototype.getIsTimeVarying = function() {
        return this._timeVarying;
    };

    /**
     * Processes the provided CZML without clearing any existing data.
     *
     * @param {Object} czml The CZML to be processed.
     * @param {String} source The source of the CZML.
     *
     * @exception {DeveloperError} czml is required.
     */
    CzmlDataSource.prototype.process = function(czml, source) {
        if (!defined(czml)) {
            throw new DeveloperError('czml is required.');
        }

        this._clock = loadCzml(this, czml, source);
    };

    /**
     * Replaces any existing data with the provided CZML.
     *
     * @param {Object} czml The CZML to be processed.
     * @param {String} source The source of the CZML.
     *
     * @exception {DeveloperError} czml is required.
     */
    CzmlDataSource.prototype.load = function(czml, source) {
        if (!defined(czml)) {
            throw new DeveloperError('czml is required.');
        }

        this._document = new DynamicObject('document');
        this._dynamicObjectCollection.removeAll();
        this._clock = loadCzml(this, czml, source);
    };

    /**
     * Asynchronously processes the CZML at the provided url without clearing any existing data.
     *
     * @param {Object} url The url to be processed.
     *
     * @returns {Promise} a promise that will resolve when the CZML is processed.
     *
     * @exception {DeveloperError} url is required.
     */
    CzmlDataSource.prototype.processUrl = function(url) {
        if (!defined(url)) {
            throw new DeveloperError('url is required.');
        }

        var dataSource = this;
        return when(loadJson(url), function(czml) {
            dataSource.process(czml, url);
        }, function(error) {
            dataSource._error.raiseEvent(dataSource, error);
            return when.reject(error);
        });
    };

    /**
     * Asynchronously loads the CZML at the provided url, replacing any existing data.
     *
     * @param {Object} url The url to be processed.
     *
     * @returns {Promise} a promise that will resolve when the CZML is processed.
     *
     * @exception {DeveloperError} url is required.
     */
    CzmlDataSource.prototype.loadUrl = function(url) {
        if (!defined(url)) {
            throw new DeveloperError('url is required.');
        }

        var dataSource = this;
        return when(loadJson(url), function(czml) {
            dataSource.load(czml, url);
        }, function(error) {
            dataSource._error.raiseEvent(dataSource, error);
            return when.reject(error);
        });
    };

    /**
     * A helper function used by custom CZML updater functions
     * which creates or updates a {@link Property} from a CZML packet.
     * @function
     *
     * @param {Function} type The constructor function for the property being processed.
     * @param {Object} object The object on which the property will be added or updated.
     * @param {String} propertyName The name of the property on the object.
     * @param {Object} packetData The CZML packet being processed.y
     * @param {TimeInterval} [interval] A constraining interval for which the data is valid.
     * @param {String} [sourceUri] The originating uri of the data being processed.
     * @returns {Boolean} True if a new property was created, false otherwise.
     */
    CzmlDataSource.processPacketData = processPacketData;

    /**
     * A helper function used by custom CZML updater functions
     * which creates or updates a {@link PositionProperty} from a CZML packet.
     * @function
     *
     * @param {Object} object The object on which the property will be added or updated.
     * @param {String} propertyName The name of the property on the object.
     * @param {Object} packetData The CZML packet being processed.y
     * @param {TimeInterval} [interval] A constraining interval for which the data is valid.
     * @param {String} [sourceUri] The originating uri of the data being processed.
     * @returns {Boolean} True if a new property was created, false otherwise.
     */
    CzmlDataSource.processPositionPacketData = processPositionPacketData;

    /**
     * A helper function used by custom CZML updater functions
     * which creates or updates a {@link MaterialProperty} from a CZML packet.
     * @function
     *
     * @param {Object} object The object on which the property will be added or updated.
     * @param {String} propertyName The name of the property on the object.
     * @param {Object} packetData The CZML packet being processed.y
     * @param {TimeInterval} [interval] A constraining interval for which the data is valid.
     * @param {String} [sourceUri] The originating uri of the data being processed.
     * @returns {Boolean} True if a new property was created, false otherwise.
     */
    CzmlDataSource.processMaterialPacketData = processMaterialPacketData;

    CzmlDataSource._processCzml = function(czml, dynamicObjectCollection, sourceUri, updaterFunctions, dataSource) {
        updaterFunctions = defined(updaterFunctions) ? updaterFunctions : CzmlDataSource.updaters;

        if (Array.isArray(czml)) {
            for ( var i = 0, len = czml.length; i < len; i++) {
                processCzmlPacket(czml[i], dynamicObjectCollection, updaterFunctions, sourceUri, dataSource);
            }
        } else {
            processCzmlPacket(czml, dynamicObjectCollection, updaterFunctions, sourceUri, dataSource);
        }
    };

    return CzmlDataSource;
});<|MERGE_RESOLUTION|>--- conflicted
+++ resolved
@@ -44,11 +44,8 @@
         './DynamicEllipsoid',
         './GridMaterialProperty',
         './ImageMaterialProperty',
-<<<<<<< HEAD
         './DynamicModel',
-=======
         './DynamicObject',
->>>>>>> a0c07622
         './DynamicObjectCollection',
         './DynamicPath',
         './DynamicPoint',
@@ -108,11 +105,8 @@
         DynamicEllipsoid,
         GridMaterialProperty,
         ImageMaterialProperty,
-<<<<<<< HEAD
         DynamicModel,
-=======
         DynamicObject,
->>>>>>> a0c07622
         DynamicObjectCollection,
         DynamicPath,
         DynamicPoint,
@@ -1234,30 +1228,12 @@
      * @type Array
      */
     CzmlDataSource.updaters = [processClock,//
-<<<<<<< HEAD
-                               processBillboard, //
-                               processEllipse, //
-                               processEllipsoid, //
-                               processCone, //
-                               processLabel, //
-                               processModel, //
-                               processPath, //
-                               processPoint, //
-                               processPolygon, //
-                               processPolyline, //
-                               processPyramid, //
-                               processVector, //
-                               processPosition, //
-                               processViewFrom, //
-                               processOrientation, //
-                               processVertexPositions, //
-                               processAvailability];
-=======
     processBillboard, //
     processEllipse, //
     processEllipsoid, //
     processCone, //
     processLabel, //
+    processModel, //
     processName, //
     processPath, //
     processPoint, //
@@ -1270,7 +1246,6 @@
     processOrientation, //
     processVertexPositions, //
     processAvailability];
->>>>>>> a0c07622
 
     /**
      * Gets the name of this data source.
