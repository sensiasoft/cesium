/*global define*/
define([
        '../Core/clone',
        '../Core/Color',
        '../Core/defaultValue',
        '../Core/destroyObject',
        '../Core/DeveloperError',
        '../Core/Math',
        '../Core/Matrix4',
        '../Renderer/BufferUsage',
        './Material',
        './CustomSensorVolume'
    ], function(
        clone,
        Color,
        defaultValue,
        destroyObject,
        DeveloperError,
        CesiumMath,
        Matrix4,
        BufferUsage,
        Material,
        CustomSensorVolume) {
    "use strict";

    /**
     * DOC_TBA
     *
     * @alias RectangularPyramidSensorVolume
     * @constructor
     *
     * @see SensorVolumeCollection#addRectangularPyramid
     */
    var RectangularPyramidSensorVolume = function(options) {
        options = defaultValue(options, defaultValue.EMPTY_OBJECT);

        /**
         * <code>true</code> if this sensor will be shown; otherwise, <code>false</code>
         *
         * @type {Boolean}
         * @default true
         */
        this.show = defaultValue(options.show, true);

        /**
         * When <code>true</code>, a polyline is shown where the sensor outline intersections the central body.
         *
         * @type {Boolean}
         *
         * @default true
         *
         * @default true
         *
         * @see RectangularPyramidSensorVolume#intersectionColor
         */
        this.showIntersection = defaultValue(options.showIntersection, true);

        /**
         * <p>
         * Determines if a sensor intersecting the ellipsoid is drawn through the ellipsoid and potentially out
         * to the other side, or if the part of the sensor intersecting the ellipsoid stops at the ellipsoid.
         * </p>
         *
<<<<<<< HEAD
         * @type Boolean
         *
=======
         * @type {Boolean}
>>>>>>> 4235b4ab
         * @default false
         */
        this.showThroughEllipsoid = defaultValue(options.showThroughEllipsoid, false);

        /**
         * The 4x4 transformation matrix that transforms this sensor from model to world coordinates.  In it's model
         * coordinates, the sensor's principal direction is along the positive z-axis.  Half angles measured from the
         * principal direction and in the direction of the x-axis and y-axis define the extent of the rectangular
         * cross section.  This matrix is available to GLSL vertex and fragment shaders via
         * {@link czm_model} and derived uniforms.
         * <br /><br />
         * <div align='center'>
         * <img src='images/RectangularPyramidSensorVolume.setModelMatrix.png' /><br />
         * Model coordinate system for a sensor
         * </div>
         *
         * @type {Matrix4}
         * @default {@link Matrix4.IDENTITY}
         *
         * @see czm_model
         *
         * @example
         * // The sensor's vertex is located on the surface at -75.59777 degrees longitude and 40.03883 degrees latitude.
         * // The sensor's opens upward, along the surface normal.
         * var center = ellipsoid.cartographicToCartesian(Cartographic.fromDegrees(-75.59777, 40.03883));
         * sensor.modelMatrix = Transforms.eastNorthUpToFixedFrame(center);
         */
        this.modelMatrix = Matrix4.clone(defaultValue(options.modelMatrix, Matrix4.IDENTITY));

        /**
         * DOC_TBA
         *
         * @type {BufferUsage}
         * @default {@link BufferUsage.STATIC_DRAW}
         */
        this.bufferUsage = defaultValue(options.bufferUsage, BufferUsage.STATIC_DRAW);

        /**
         * DOC_TBA
         *
         * @type {Number}
         * @default {@link Number.POSITIVE_INFINITY}
         */
        this.radius = defaultValue(options.radius, Number.POSITIVE_INFINITY);

        /**
         * DOC_TBA
         *
         * @type {Number}
         * @default {@link CesiumMath.PI_OVER_TWO}
         *
         *
         * @see RectangularPyramidSensorVolume#yHalfAngle
         */
        this.xHalfAngle = defaultValue(options.xHalfAngle, CesiumMath.PI_OVER_TWO);
        this._xHalfAngle = undefined;

        /**
         * DOC_TBA
         *
         * @type {Number}
         * @default {@link CesiumMath.PI_OVER_TWO}
         *
         * @see RectangularPyramidSensorVolume#xHalfAngle
         */
        this.yHalfAngle = defaultValue(options.yHalfAngle, CesiumMath.PI_OVER_TWO);
        this._yHalfAngle = undefined;

        /**
         * The surface appearance of the sensor.  This can be one of several built-in {@link Material} objects or a custom material, scripted with
         * <a href='https://github.com/AnalyticalGraphicsInc/cesium/wiki/Fabric'>Fabric</a>.
         * <p>
         * The default material is <code>Material.ColorType</code>.
         * </p>
         *
         * @type {Material}
         * @default Material.fromType(undefined, Material.ColorType)
         *
         * @example
         * // 1. Change the color of the default material to yellow
         * sensor.material.uniforms.color = new Color(1.0, 1.0, 0.0, 1.0);
         *
         * // 2. Change material to horizontal stripes
         * sensor.material = Material.fromType(scene.getContext(), Material.StripeType);
         *
         * @see <a href='https://github.com/AnalyticalGraphicsInc/cesium/wiki/Fabric'>Fabric</a>
         */
        this.material = typeof options.material !== 'undefined' ? options.material : Material.fromType(undefined, Material.ColorType);

        /**
         * The color of the polyline where the sensor outline intersects the central body.  The default is {@link Color.WHITE}.
         *
         * @type {Color}
         * @default {@link Color.WHITE}
         *
         * @see RectangularPyramidSensorVolume#showIntersection
         */
        this.intersectionColor = Color.clone(defaultValue(options.intersectionColor, Color.WHITE));

        var customSensorOptions = clone(options);
        customSensorOptions._pickIdThis = defaultValue(options._pickIdThis, this);
        this._customSensor = new CustomSensorVolume(customSensorOptions);
    };

    /**
     * DOC_TBA
     *
     * @memberof RectangularPyramidSensorVolume
     *
     * @exception {DeveloperError} this.xHalfAngle and this.yHalfAngle must each be less than 90 degrees.
     * @exception {DeveloperError} this.radius must be greater than or equal to zero.
     */
    RectangularPyramidSensorVolume.prototype.update = function(context, frameState, commandList) {
        if ((this.xHalfAngle > CesiumMath.PI_OVER_TWO) || (this.yHalfAngle > CesiumMath.PI_OVER_TWO)) {
            throw new DeveloperError('this.xHalfAngle and this.yHalfAngle must each be less than or equal to 90 degrees.');
        }

        var s = this._customSensor;

        s.show = this.show;
        s.showIntersection = this.showIntersection;
        s.showThroughEllipsoid = this.showThroughEllipsoid;
        s.modelMatrix = this.modelMatrix;
        s.bufferUsage = this.bufferUsage;
        s.radius = this.radius;
        s.material = this.material;
        s.intersectionColor = this.intersectionColor;

        if ((this._xHalfAngle !== this.xHalfAngle) || (this._yHalfAngle !== this.yHalfAngle)) {

            this._xHalfAngle = this.xHalfAngle;
            this._yHalfAngle = this.yHalfAngle;

            // At 90 degrees the sensor is completely open, and tan() goes to infinity.
            var tanX = Math.tan(Math.min(this.xHalfAngle, CesiumMath.toRadians(89.0)));
            var tanY = Math.tan(Math.min(this.yHalfAngle, CesiumMath.toRadians(89.0)));
            var theta = Math.atan(tanX / tanY);
            var cone = Math.atan(Math.sqrt(tanX * tanX + tanY * tanY));

            s.setDirections([{
                clock : theta,
                cone : cone
            }, {
                clock : CesiumMath.toRadians(180.0) - theta,
                cone : cone
            }, {
                clock : CesiumMath.toRadians(180.0) + theta,
                cone : cone
            }, {
                clock : -theta,
                cone : cone
            }]);
        }

        s.update(context, frameState, commandList);
    };

    /**
     * DOC_TBA
     * @memberof RectangularPyramidSensorVolume
     */
    RectangularPyramidSensorVolume.prototype.isDestroyed = function() {
        return false;
    };

    /**
     * DOC_TBA
     * @memberof RectangularPyramidSensorVolume
     */
    RectangularPyramidSensorVolume.prototype.destroy = function() {
        this._customSensor = this._customSensor && this._customSensor.destroy();
        return destroyObject(this);
    };

    return RectangularPyramidSensorVolume;
});<|MERGE_RESOLUTION|>--- conflicted
+++ resolved
@@ -49,8 +49,6 @@
          *
          * @default true
          *
-         * @default true
-         *
          * @see RectangularPyramidSensorVolume#intersectionColor
          */
         this.showIntersection = defaultValue(options.showIntersection, true);
@@ -61,12 +59,7 @@
          * to the other side, or if the part of the sensor intersecting the ellipsoid stops at the ellipsoid.
          * </p>
          *
-<<<<<<< HEAD
-         * @type Boolean
-         *
-=======
          * @type {Boolean}
->>>>>>> 4235b4ab
          * @default false
          */
         this.showThroughEllipsoid = defaultValue(options.showThroughEllipsoid, false);
