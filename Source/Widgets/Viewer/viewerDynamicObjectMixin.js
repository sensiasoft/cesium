/*global define*/
define([
        '../../Core/Cartesian2',
        '../../Core/defaultValue',
        '../../Core/defined',
        '../../Core/DeveloperError',
        '../../Core/defineProperties',
        '../../Core/Event',
        '../../Core/EventHelper',
        '../../Core/ScreenSpaceEventType',
        '../../Core/wrapFunction',
        '../../Scene/SceneMode',
        '../Balloon/Balloon',
        '../../DynamicScene/DynamicObjectView'
    ], function(
        Cartesian2,
        defaultValue,
        defined,
        DeveloperError,
        defineProperties,
        Event,
        EventHelper,
        ScreenSpaceEventType,
        wrapFunction,
        SceneMode,
        Balloon,
        DynamicObjectView) {
    "use strict";

    /**
     * A mixin which adds behavior to the Viewer widget for dealing with DynamicObject instances.
     * This allows for DynamicObjects to be tracked with the camera, either by the viewer clicking
     * on them, or by setting the trackedObject property.
     * Rather than being called directly, this function is normally passed as
     * a parameter to {@link Viewer#extend}, as shown in the example below.
     * @exports viewerDynamicObjectMixin
     *
     * @param {Viewer} viewer The viewer instance.
     *
     * @exception {DeveloperError} viewer is required.
     * @exception {DeveloperError} trackedObject is already defined by another mixin.
     * @exception {DeveloperError} balloonedObject is already defined by another mixin.
     *
     * @example
     * // Add support for working with DynamicObject instances to the Viewer.
     * var dynamicObject = ... //A Cesium.DynamicObject instance
     * var viewer = new Cesium.Viewer('cesiumContainer');
     * viewer.extend(Cesium.viewerDynamicObjectMixin);
     * viewer.trackedObject = dynamicObject; //Camera will now track dynamicObject
     * viewer.balloonedObject = object; //Balloon will now appear over object
     */

    var viewerDynamicObjectMixin = function(viewer) {
        if (!defined(viewer)) {
            throw new DeveloperError('viewer is required.');
        }
        if (viewer.hasOwnProperty('trackedObject')) {
            throw new DeveloperError('trackedObject is already defined by another mixin.');
        }
        if (viewer.hasOwnProperty('onObjectTracked')) {
            throw new DeveloperError('onObjectTracked is already defined by another mixin.');
        }
        if (viewer.hasOwnProperty('balloonedObject')) {
            throw new DeveloperError('balloonedObject is already defined by another mixin.');
        }

        //Balloon
        var balloonContainer = document.createElement('div');
        balloonContainer.className = 'cesium-viewer-balloonContainer';
        viewer.container.appendChild(balloonContainer);

        var balloon = new Balloon(balloonContainer, viewer.scene);
        var balloonViewModel = balloon.viewModel;
        viewer._balloon = balloon;

        var eventHelper = new EventHelper();
        var onObjectTracked = new Event();
        var trackedObject;
        var dynamicObjectView;
        var balloonedObject;

        //Subscribe to onTick so that we can update the view each update.
        function onTick(clock) {
            if (defined(dynamicObjectView)) {
                dynamicObjectView.update(clock.currentTime);
            }
<<<<<<< HEAD
            if (typeof balloonedObject !== 'undefined' && typeof balloonedObject.position !== 'undefined') {
                balloonViewModel.position = balloonedObject.position.getValue(clock.currentTime, balloonViewModel.position);
                balloonViewModel.update();
            }
        }
        eventHelper.add(viewer.clock.onTick, onTick);

        function trackObject(dynamicObject) {
            if (defined(dynamicObject) && defined(dynamicObject.position)) {
                viewer.trackedObject = dynamicObject;
            }
        }
=======
            if (defined(balloonedObject) && defined(balloonedObject.position)) {
                balloonViewModel.position = balloonedObject.position.getValue(clock.currentTime, balloonViewModel.position);
                balloonViewModel.update();
            }
        }
        eventHelper.add(viewer.clock.onTick, onTick);
>>>>>>> 56574d0f

        function pickAndTrackObject(e) {
            var picked = viewer.scene.pick(e.position);
            if (defined(picked) &&
                defined(picked.primitive) &&
                defined(picked.primitive.dynamicObject)) {
                trackObject(picked.primitive.dynamicObject);
            }
        }

        function showBalloon(dynamicObject) {
            if (defined(dynamicObject) && defined(dynamicObject.position)) {
                viewer.balloonedObject = dynamicObject;
            }
        }

        function pickAndShowBalloon(e) {
            var p = viewer.scene.pick(e.position);
<<<<<<< HEAD
            if (defined(p) && defined(p.primitive) && defined(p.primitive.dynamicObject)) {
                viewer.balloonedObject = p.primitive.dynamicObject;
            }
        }

=======
            if (defined(p) && defined(p.primitive) && defined(p.primitive.dynamicObject) && defined(p.primitive.dynamicObject.position)) {
                viewer.trackedObject = p.primitive.dynamicObject;
            }
        }

        function pickAndShowBalloon(e) {
            var p = viewer.scene.pick(e.position);
            if (defined(p) && defined(p.primitive) && defined(p.primitive.dynamicObject)) {
                viewer.balloonedObject = p.primitive.dynamicObject;
            }
        }

>>>>>>> 56574d0f
        function onHomeButtonClicked() {
            viewer.trackedObject = undefined;
            viewer.balloonedObject = undefined;
        }

        //Subscribe to the home button beforeExecute event if it exists,
        // so that we can clear the trackedObject and balloon.
        if (defined(viewer.homeButton)) {
            eventHelper.add(viewer.homeButton.viewModel.command.beforeExecute, onHomeButtonClicked);
        }

        //Subscribe to left clicks and zoom to the picked object.
        viewer.screenSpaceEventHandler.setInputAction(pickAndShowBalloon, ScreenSpaceEventType.LEFT_CLICK);
        viewer.screenSpaceEventHandler.setInputAction(pickAndTrackObject, ScreenSpaceEventType.LEFT_DOUBLE_CLICK);
<<<<<<< HEAD

        if (defined(viewer.dataSourceBrowser)) {
            eventHelper.add(viewer.dataSourceBrowser.viewModel.onObjectSelected, showBalloon);
        }
=======
>>>>>>> 56574d0f

        defineProperties(viewer, {
            /**
             * Gets or sets the DynamicObject instance currently being tracked by the camera.
             * @memberof viewerDynamicObjectMixin.prototype
             * @type {DynamicObject}
             */
            trackedObject : {
                get : function() {
                    return trackedObject;
                },
                set : function(value) {
                    var sceneMode = viewer.scene.getFrameState().mode;
                    if (sceneMode === SceneMode.COLUMBUS_VIEW || sceneMode === SceneMode.SCENE2D) {
                        viewer.scene.getScreenSpaceCameraController().enableTranslate = !defined(value);
                    }

                    if (sceneMode === SceneMode.COLUMBUS_VIEW || sceneMode === SceneMode.SCENE3D) {
                        viewer.scene.getScreenSpaceCameraController().enableTilt = !defined(value);
                    }

                    if (trackedObject !== value) {
                        trackedObject = value;
                        dynamicObjectView = defined(value) ? new DynamicObjectView(value, viewer.scene, viewer.centralBody.getEllipsoid()) : undefined;
                        onObjectTracked.raiseEvent(viewer, value);
                        //Hide the balloon if it's not the object we are following.
                        balloonViewModel.showBalloon = balloonedObject === trackedObject;
                    }
                }
            },

            /**
             * Gets an event that will be raised when an object is tracked by the camera.  The event
             * has two parameters: a reference to the viewer instance, and the newly tracked object.
             *
             * @memberof viewerDynamicObjectMixin.prototype
             * @type {Event}
             */
            onObjectTracked : {
                get : function() {
                    return onObjectTracked;
                }
            },
            /**
             * Gets or sets the object instance for which to display a balloon
             * @memberof viewerDynamicObjectMixin.prototype
             * @type {DynamicObject}
             */
            balloonedObject : {
                get : function() {
                    return balloonedObject;
                },
                set : function(value) {
                    var content;
                    var position;
<<<<<<< HEAD
                    if (typeof value !== 'undefined') {
                        if (typeof value.position !== 'undefined') {
                            position = value.position.getValue(viewer.clock.currentTime);
                        }

                        if (typeof value.balloon !== 'undefined') {
                            content = value.balloon.getValue(viewer.clock.currentTime);
                        }

                        if (typeof content === 'undefined') {
                            content = value.id;
=======
                    if (defined(value)) {
                        if (defined(value.position)) {
                            position = value.position.getValue(viewer.clock.currentTime);
                        }

                        if (defined(value.balloon)) {
                            content = value.balloon.getValue(viewer.clock.currentTime);
                        }

                        var heading = value.name;
                        if (defined(content) && defined(heading)) {
                            content = '<h3>' + heading + '</h3>' + content;
                        } else if (!defined(content)) {
                            content = '<h3>' + defaultValue(heading, value.id) + '</h3>';
>>>>>>> 56574d0f
                        }
                        balloonViewModel.content = content;
                    }
                    balloonedObject = value;
                    balloonViewModel.position = position;
<<<<<<< HEAD
                    balloonViewModel.showBalloon = typeof content !== 'undefined';
=======
                    balloonViewModel.showBalloon = defined(content);
>>>>>>> 56574d0f
                }
            }
        });

        //Wrap destroy to clean up event subscriptions.
        viewer.destroy = wrapFunction(viewer, viewer.destroy, function() {
            eventHelper.removeAll();
            balloon.destroy();
            viewer.screenSpaceEventHandler.removeInputAction(ScreenSpaceEventType.LEFT_CLICK);
            viewer.screenSpaceEventHandler.removeInputAction(ScreenSpaceEventType.LEFT_DOUBLE_CLICK);
        });
    };

    return viewerDynamicObjectMixin;
});<|MERGE_RESOLUTION|>--- conflicted
+++ resolved
@@ -84,8 +84,7 @@
             if (defined(dynamicObjectView)) {
                 dynamicObjectView.update(clock.currentTime);
             }
-<<<<<<< HEAD
-            if (typeof balloonedObject !== 'undefined' && typeof balloonedObject.position !== 'undefined') {
+            if (defined(balloonedObject) && defined(balloonedObject.position)) {
                 balloonViewModel.position = balloonedObject.position.getValue(clock.currentTime, balloonViewModel.position);
                 balloonViewModel.update();
             }
@@ -97,14 +96,6 @@
                 viewer.trackedObject = dynamicObject;
             }
         }
-=======
-            if (defined(balloonedObject) && defined(balloonedObject.position)) {
-                balloonViewModel.position = balloonedObject.position.getValue(clock.currentTime, balloonViewModel.position);
-                balloonViewModel.update();
-            }
-        }
-        eventHelper.add(viewer.clock.onTick, onTick);
->>>>>>> 56574d0f
 
         function pickAndTrackObject(e) {
             var picked = viewer.scene.pick(e.position);
@@ -123,26 +114,11 @@
 
         function pickAndShowBalloon(e) {
             var p = viewer.scene.pick(e.position);
-<<<<<<< HEAD
             if (defined(p) && defined(p.primitive) && defined(p.primitive.dynamicObject)) {
                 viewer.balloonedObject = p.primitive.dynamicObject;
             }
         }
 
-=======
-            if (defined(p) && defined(p.primitive) && defined(p.primitive.dynamicObject) && defined(p.primitive.dynamicObject.position)) {
-                viewer.trackedObject = p.primitive.dynamicObject;
-            }
-        }
-
-        function pickAndShowBalloon(e) {
-            var p = viewer.scene.pick(e.position);
-            if (defined(p) && defined(p.primitive) && defined(p.primitive.dynamicObject)) {
-                viewer.balloonedObject = p.primitive.dynamicObject;
-            }
-        }
-
->>>>>>> 56574d0f
         function onHomeButtonClicked() {
             viewer.trackedObject = undefined;
             viewer.balloonedObject = undefined;
@@ -157,13 +133,10 @@
         //Subscribe to left clicks and zoom to the picked object.
         viewer.screenSpaceEventHandler.setInputAction(pickAndShowBalloon, ScreenSpaceEventType.LEFT_CLICK);
         viewer.screenSpaceEventHandler.setInputAction(pickAndTrackObject, ScreenSpaceEventType.LEFT_DOUBLE_CLICK);
-<<<<<<< HEAD
 
         if (defined(viewer.dataSourceBrowser)) {
             eventHelper.add(viewer.dataSourceBrowser.viewModel.onObjectSelected, showBalloon);
         }
-=======
->>>>>>> 56574d0f
 
         defineProperties(viewer, {
             /**
@@ -219,19 +192,6 @@
                 set : function(value) {
                     var content;
                     var position;
-<<<<<<< HEAD
-                    if (typeof value !== 'undefined') {
-                        if (typeof value.position !== 'undefined') {
-                            position = value.position.getValue(viewer.clock.currentTime);
-                        }
-
-                        if (typeof value.balloon !== 'undefined') {
-                            content = value.balloon.getValue(viewer.clock.currentTime);
-                        }
-
-                        if (typeof content === 'undefined') {
-                            content = value.id;
-=======
                     if (defined(value)) {
                         if (defined(value.position)) {
                             position = value.position.getValue(viewer.clock.currentTime);
@@ -246,17 +206,12 @@
                             content = '<h3>' + heading + '</h3>' + content;
                         } else if (!defined(content)) {
                             content = '<h3>' + defaultValue(heading, value.id) + '</h3>';
->>>>>>> 56574d0f
                         }
                         balloonViewModel.content = content;
                     }
                     balloonedObject = value;
                     balloonViewModel.position = position;
-<<<<<<< HEAD
-                    balloonViewModel.showBalloon = typeof content !== 'undefined';
-=======
                     balloonViewModel.showBalloon = defined(content);
->>>>>>> 56574d0f
                 }
             }
         });
