defineSuite([
         '../Specs/createContext',
         '../Specs/destroyContext',
         'Core/ComponentDatatype',
         'Core/PrimitiveType',
         'Renderer/BufferUsage'
     ], "Renderer/VertexArray", function(
         createContext,
         destroyContext,
         ComponentDatatype,
         PrimitiveType,
         BufferUsage) {
    "use strict";
<<<<<<< HEAD
    /*global Float32Array,it,expect,beforeEach,afterEach*/
=======
    /*global Cesium, describe, it, xit, expect, beforeEach, afterEach, Float32Array, ArrayBuffer*/
>>>>>>> eb7643e1

    var context;

    beforeEach(function() {
        context = createContext();
    });

    afterEach(function() {
        destroyContext(context);
    });

<<<<<<< HEAD
    it("binds", function() {
        var positionBuffer = context.createVertexBuffer(3, BufferUsage.STATIC_DRAW);

        var attributes = [{
            index : 0,
            enabled : true,
            vertexBuffer : positionBuffer,
            componentsPerAttribute : 3,
            componentDatatype : ComponentDatatype.FLOAT,
            normalize : false,
            offsetInBytes : 0,
            strideInBytes : 0
        // tightly packed
        }];

        var va = context.createVertexArray(attributes);
        va._bind();
        va = va.destroy();
    });
=======
        it("binds with default values", function () {
            var positionBuffer = context.createVertexBuffer(3, bufferUsage.STATIC_DRAW);

            var attributes = [
                {
                    vertexBuffer           : positionBuffer,
                    componentsPerAttribute : 3
                }
            ];
            var va = context.createVertexArray(attributes);

            expect(va.getNumberOfAttributes()).toEqual(1);
            expect(va.getAttribute(0).index).toEqual(0);
            expect(va.getAttribute(0).enabled).toBeTruthy();
            expect(va.getAttribute(0).vertexBuffer).toEqual(positionBuffer);
            expect(va.getAttribute(0).componentsPerAttribute).toEqual(3);
            expect(va.getAttribute(0).componentDatatype).toEqual(Cesium.ComponentDatatype.FLOAT);
            expect(va.getAttribute(0).normalize).toBeFalsy();
            expect(va.getAttribute(0).offsetInBytes).toEqual(0);
            expect(va.getAttribute(0).strideInBytes).toEqual(0);

            va._bind();
            va = va.destroy();
        });
>>>>>>> eb7643e1

    it("binds with default values", function() {
        var positionBuffer = context.createVertexBuffer(3, BufferUsage.STATIC_DRAW);

        var attributes = [{
            vertexBuffer : positionBuffer,
            componentsPerAttribute : 3
        }];
        var va = context.createVertexArray(attributes);

        expect(va.getNumberOfAttributes()).toEqual(1);
        expect(va.getAttribute(0).index).toEqual(0);
        expect(va.getAttribute(0).enabled).toBeTruthy();
        expect(va.getAttribute(0).vertexBuffer).toEqual(positionBuffer);
        expect(va.getAttribute(0).componentsPerAttribute).toEqual(3);
        expect(va.getAttribute(0).componentDatatype).toEqualEnumeration(ComponentDatatype.FLOAT);
        expect(va.getAttribute(0).normalize).toBeFalsy();
        expect(va.getAttribute(0).offsetInBytes).toEqual(0);
        expect(va.getAttribute(0).strideInBytes).toEqual(0);

        va._bind();
        va = va.destroy();
    });

    it("binds with multiple buffers", function() {
        var attributeSize = 3 * Float32Array.BYTES_PER_ELEMENT;
        var positionBuffer = context.createVertexBuffer(attributeSize, BufferUsage.STATIC_DRAW);
        var normalBuffer = context.createVertexBuffer(attributeSize, BufferUsage.STATIC_DRAW);

        var attributes = [{
            index : 0,
            vertexBuffer : positionBuffer,
            componentsPerAttribute : 3,
            componentDatatype : ComponentDatatype.FLOAT
        }, {
            index : 1,
            vertexBuffer : normalBuffer,
            componentsPerAttribute : 3,
            componentDatatype : ComponentDatatype.FLOAT
        }];

        var va = context.createVertexArray(attributes);
        expect(va.getNumberOfAttributes()).toEqual(2);
        va._bind();
        va = va.destroy();
    });

    it("binds with interleaved buffer", function() {
        var attributeSize = 3 * Float32Array.BYTES_PER_ELEMENT;
        var buffer = context.createVertexBuffer(attributeSize, BufferUsage.STATIC_DRAW);

        var attributes = [{
            vertexBuffer : buffer,
            componentsPerAttribute : 3,
            componentDatatype : ComponentDatatype.FLOAT,
            offsetInBytes : 0,
            strideInBytes : 2 * attributeSize
        }, {
            vertexBuffer : buffer,
            componentsPerAttribute : 3,
            componentDatatype : ComponentDatatype.FLOAT,
            normalize : true,
            offsetInBytes : attributeSize,
            strideInBytes : 2 * attributeSize
        }];

        var va = context.createVertexArray(attributes);
        expect(va.getNumberOfAttributes()).toEqual(2);
        va._bind();
        va = va.destroy();
    });

    it("adds attributes", function() {
        var positionBuffer = context.createVertexBuffer(3, BufferUsage.STATIC_DRAW);

<<<<<<< HEAD
        var va = context.createVertexArray();
        va.addAttribute({
            vertexBuffer : positionBuffer,
            componentsPerAttribute : 3
=======
            expect(va.getNumberOfAttributes()).toEqual(1);
            expect(va.getAttribute(0).index).toEqual(0);
            expect(va.getAttribute(0).enabled).toBeTruthy();
            expect(va.getAttribute(0).vertexBuffer).toEqual(positionBuffer);
            expect(va.getAttribute(0).componentsPerAttribute).toEqual(3);
            expect(va.getAttribute(0).componentDatatype).toEqual(Cesium.ComponentDatatype.FLOAT);
            expect(va.getAttribute(0).normalize).toBeFalsy();
            expect(va.getAttribute(0).offsetInBytes).toEqual(0);
            expect(va.getAttribute(0).strideInBytes).toEqual(0);

            va = va.destroy();
>>>>>>> eb7643e1
        });

        expect(va.getNumberOfAttributes()).toEqual(1);
        expect(va.getAttribute(0).index).toEqual(0);
        expect(va.getAttribute(0).enabled).toBeTruthy();
        expect(va.getAttribute(0).vertexBuffer).toEqual(positionBuffer);
        expect(va.getAttribute(0).componentsPerAttribute).toEqual(3);
        expect(va.getAttribute(0).componentDatatype).toEqualEnumeration(ComponentDatatype.FLOAT);
        expect(va.getAttribute(0).normalize).toBeFalsy();
        expect(va.getAttribute(0).offsetInBytes).toEqual(0);
        expect(va.getAttribute(0).strideInBytes).toEqual(0);

        va = va.destroy();
    });

    it("modifies attributes", function() {
        var buffer = context.createVertexBuffer(6, BufferUsage.STATIC_DRAW);

        var attributes = [{
            vertexBuffer : buffer,
            componentsPerAttribute : 3
        }];
        var va = context.createVertexArray(attributes);
        expect(va.getNumberOfAttributes()).toEqual(1);
        expect(va.getAttribute(0).enabled).toBeTruthy();

        va.getAttribute(0).enabled = false;
        expect(va.getAttribute(0).enabled).toBeFalsy();

        va._bind();
        va = va.destroy();
    });

    it("removes attributes", function() {
        var buffer = context.createVertexBuffer(3, BufferUsage.STATIC_DRAW);

        var va = context.createVertexArray();
        va.addAttribute({ // implicit index: 0
            vertexBuffer : buffer,
            componentsPerAttribute : 1
        });
        va.addAttribute({ // implicit index: 1
            vertexBuffer : buffer,
            componentsPerAttribute : 2
        });
        va.addAttribute({ // implicit index: 2
            vertexBuffer : buffer,
            componentsPerAttribute : 3
        });

        expect(va.getNumberOfAttributes()).toEqual(3);
        expect(va.getAttribute(0).componentsPerAttribute).toEqual(1);
        expect(va.getAttribute(1).componentsPerAttribute).toEqual(2);
        expect(va.getAttribute(2).componentsPerAttribute).toEqual(3);

        expect(va.removeAttribute({
            index : 1
        })).toBeTruthy();
        expect(va.getNumberOfAttributes()).toEqual(2);
        expect(va.getAttribute(0).componentsPerAttribute).toEqual(1);
        expect(va.getAttribute(1).componentsPerAttribute).toEqual(3);

        expect(va.removeAttribute({
            index : 0
        })).toBeTruthy();
        expect(va.getNumberOfAttributes()).toEqual(1);
        expect(va.getAttribute(0).componentsPerAttribute).toEqual(3);

        expect(va.removeAttribute({
            index : 2
        })).toBeTruthy();
        expect(va.getNumberOfAttributes()).toEqual(0);
        expect(va.removeAttribute({
            index : 2
        })).toBeFalsy();
    });

    it("renders with a one-component constant value", function() {
        var vs =
            "attribute float attr;" +
            "varying vec4 v_color;" +
            "void main() { " +
            "  v_color = vec4(attr == 0.5);" +
            "  gl_PointSize = 1.0;" +
            "  gl_Position = vec4(0.0, 0.0, 0.0, 1.0);" +
            "}";
        var fs =
            "varying vec4 v_color;" +
            "void main() { gl_FragColor = v_color; }";
        var sp = context.createShaderProgram(vs, fs, {
            position : 0
        });

        var va = context.createVertexArray();
        va.addAttribute({
            value : [0.5]
        });

<<<<<<< HEAD
        context.draw({
            primitiveType : PrimitiveType.POINTS,
            shaderProgram : sp,
            vertexArray : va,
            count : 1
        });
=======
        // Fails on Firefox
        xit("renders with a one-component constant value", function () {
            var vs = "attribute float attr;" +
                     "varying vec4 v_color;" +
                     "void main() { " +
                     "  v_color = vec4(attr == 0.5);" +
                     "  gl_PointSize = 1.0;" +
                     "  gl_Position = vec4(0.0, 0.0, 0.0, 1.0);" +
                     "}";
            var fs = "varying vec4 v_color;" +
                     "void main() { gl_FragColor = v_color; }";
            var sp = context.createShaderProgram(vs, fs, { position : 0});

            var va = context.createVertexArray();
            va.addAttribute({
                value : [0.5]
            });
>>>>>>> eb7643e1

        expect(context.readPixels()).toEqualArray([255, 255, 255, 255]);

        sp = sp.destroy();
        va = va.destroy();
    });

    it("renders with a two-component constant value", function() {
        var vs =
            "attribute vec2 attr;" +
            "varying vec4 v_color;" +
            "void main() { " +
            "  v_color = vec4(attr == vec2(0.25, 0.75));" +
            "  gl_PointSize = 1.0;" +
            "  gl_Position = vec4(0.0, 0.0, 0.0, 1.0);" +
            "}";
        var fs =
            "varying vec4 v_color;" +
            "void main() { gl_FragColor = v_color; }";
        var sp = context.createShaderProgram(vs, fs, {
            position : 0
        });

<<<<<<< HEAD
        var va = context.createVertexArray();
        va.addAttribute({
            value : [0.25, 0.75]
        });
=======
        // Fails on Firefox
        xit("renders with a two-component constant value", function () {
            var vs = "attribute vec2 attr;" +
                     "varying vec4 v_color;" +
                     "void main() { " +
                     "  v_color = vec4(attr == vec2(0.25, 0.75));" +
                     "  gl_PointSize = 1.0;" +
                     "  gl_Position = vec4(0.0, 0.0, 0.0, 1.0);" +
                     "}";
            var fs = "varying vec4 v_color;" +
                     "void main() { gl_FragColor = v_color; }";
            var sp = context.createShaderProgram(vs, fs, { position : 0});

            var va = context.createVertexArray();
            va.addAttribute({
                value : [0.25, 0.75]
            });

            context.draw({
                primitiveType : Cesium.PrimitiveType.POINTS,
                shaderProgram : sp,
                vertexArray   : va,
                count         : 1
            });

            expect(context.readPixels()).toEqualArray([255, 255, 255, 255]);
>>>>>>> eb7643e1

        context.draw({
            primitiveType : PrimitiveType.POINTS,
            shaderProgram : sp,
            vertexArray : va,
            count : 1
        });

<<<<<<< HEAD
        expect(context.readPixels()).toEqualArray([255, 255, 255, 255]);
=======
        // Fails on Firefox
        xit("renders with a three-component constant value", function () {
            var vs = "attribute vec3 attr;" +
                     "varying vec4 v_color;" +
                     "void main() { " +
                     "  v_color = vec4(attr == vec3(0.25, 0.5, 0.75));" +
                     "  gl_PointSize = 1.0;" +
                     "  gl_Position = vec4(0.0, 0.0, 0.0, 1.0);" +
                     "}";
            var fs = "varying vec4 v_color;" +
                     "void main() { gl_FragColor = v_color; }";
            var sp = context.createShaderProgram(vs, fs, { position : 0});

            var va = context.createVertexArray();
            va.addAttribute({
                value : [0.25, 0.5, 0.75]
            });
>>>>>>> eb7643e1

        sp = sp.destroy();
        va = va.destroy();
    });

    it("renders with a three-component constant value", function() {
        var vs =
            "attribute vec3 attr;" +
            "varying vec4 v_color;" +
            "void main() { " +
            "  v_color = vec4(attr == vec3(0.25, 0.5, 0.75));" +
            "  gl_PointSize = 1.0;" +
            "  gl_Position = vec4(0.0, 0.0, 0.0, 1.0);" +
            "}";
        var fs =
            "varying vec4 v_color;" +
            "void main() { gl_FragColor = v_color; }";
        var sp = context.createShaderProgram(vs, fs, {
            position : 0
        });

        var va = context.createVertexArray();
        va.addAttribute({
            value : [0.25, 0.5, 0.75]
        });

<<<<<<< HEAD
        context.draw({
            primitiveType : PrimitiveType.POINTS,
            shaderProgram : sp,
            vertexArray : va,
            count : 1
        });
=======
        // Fails on Firefox
        xit("renders with a four-component constant value", function () {
            var vs = "attribute vec4 attr;" +
                     "varying vec4 v_color;" +
                     "void main() { " +
                     "  v_color = vec4(attr == vec4(0.2, 0.4, 0.6, 0.8));" +
                     "  gl_PointSize = 1.0;" +
                     "  gl_Position = vec4(0.0, 0.0, 0.0, 1.0);" +
                     "}";
            var fs = "varying vec4 v_color;" +
                     "void main() { gl_FragColor = v_color; }";
            var sp = context.createShaderProgram(vs, fs, { position : 0});

            var va = context.createVertexArray();
            va.addAttribute({
                value : [0.2, 0.4, 0.6, 0.8]
            });
>>>>>>> eb7643e1

        expect(context.readPixels()).toEqualArray([255, 255, 255, 255]);

        sp = sp.destroy();
        va = va.destroy();
    });

    it("renders with a four-component constant value", function() {
        var vs =
            "attribute vec4 attr;" +
            "varying vec4 v_color;" +
            "void main() { " +
            "  v_color = vec4(attr == vec4(0.2, 0.4, 0.6, 0.8));" +
            "  gl_PointSize = 1.0;" +
            "  gl_Position = vec4(0.0, 0.0, 0.0, 1.0);" +
            "}";
        var fs =
            "varying vec4 v_color;" +
            "void main() { gl_FragColor = v_color; }";
        var sp = context.createShaderProgram(vs, fs, {
            position : 0
        });

        var va = context.createVertexArray();
        va.addAttribute({
            value : [0.2, 0.4, 0.6, 0.8]
        });

        context.draw({
            primitiveType : PrimitiveType.POINTS,
            shaderProgram : sp,
            vertexArray : va,
            count : 1
        });

        expect(context.readPixels()).toEqualArray([255, 255, 255, 255]);

        sp = sp.destroy();
        va = va.destroy();
    });

    it("destroys", function() {
        var va = context.createVertexArray({});
        expect(va.isDestroyed()).toEqual(false);
        va.destroy();
        expect(va.isDestroyed()).toEqual(true);
    });

    it("fails to create (missing vertexBuffer and value)", function() {
        var attributes = [{
            componentsPerAttribute : 3
        }];

        expect(function() {
            return context.createVertexArray(attributes);
        }).toThrow();
    });

    it("fails to create (provides both vertexBuffer and value)", function() {
        var buffer = context.createVertexBuffer(3, BufferUsage.STATIC_DRAW);

        var attributes = [{
            vertexBuffer : buffer,
            value : [1, 2, 3],
            componentsPerAttribute : 3
        }];

        expect(function() {
            return context.createVertexArray(attributes);
        }).toThrow();
    });

    it("fails to create with duplicate indices", function() {
        var buffer = context.createVertexBuffer(1, BufferUsage.STATIC_DRAW);

        var attributes = [{
            index : 1,
            vertexBuffer : buffer,
            componentsPerAttribute : 1
        }, {
            index : 1,
            vertexBuffer : buffer,
            componentsPerAttribute : 1
        }];

        expect(function() {
            return context.createVertexArray(attributes);
        }).toThrow();
    });

    it("fails to create (componentsPerAttribute missing)", function() {
        var buffer = context.createVertexBuffer(3, BufferUsage.STATIC_DRAW);

        var attributes = [{
            vertexBuffer : buffer
        }];

        expect(function() {
            return context.createVertexArray(attributes);
        }).toThrow();
    });

    it("fails to create (componentsPerAttribute < 1)", function() {
        var attributes = [{
            componentsPerAttribute : 0
        }];

        expect(function() {
            return context.createVertexArray(attributes);
        }).toThrow();
    });

    it("fails to create (componentsPerAttribute > 4)", function() {
        var attributes = [{
            componentsPerAttribute : 5
        }];

        expect(function() {
            return context.createVertexArray(attributes);
        }).toThrow();
    });

    it("fails to create (value.length < 1)", function() {
        var attributes = [{
            value : []
        }];

        expect(function() {
            return context.createVertexArray(attributes);
        }).toThrow();
    });

    it("fails to create (value.length > 4)", function() {
        var attributes = [{
            value : [1.0, 2.0, 3.0, 4.0, 5.0]
        }];

        expect(function() {
            return context.createVertexArray(attributes);
        }).toThrow();
    });

    it("fails to create (componentDatatype)", function() {
        var buffer = context.createVertexBuffer(3, BufferUsage.STATIC_DRAW);

        var attributes = [{
            vertexBuffer : buffer,
            componentsPerAttribute : 3,
            componentDatatype : "invalid component datatype"
        }];

        expect(function() {
            return context.createVertexArray(attributes);
        }).toThrow();
    });

    it("fails to create (strideInBytes)", function() {
        var buffer = context.createVertexBuffer(3, BufferUsage.STATIC_DRAW);

        var attributes = [{
            vertexBuffer : buffer,
            componentsPerAttribute : 3,
            strideInBytes : 256
        }];

        expect(function() {
            return context.createVertexArray(attributes);
        }).toThrow();
    });

    it("fails to get attribute", function() {
        var va = context.createVertexArray();

        expect(function() {
            return va.getAttribute();
        }).toThrow();
    });

    it("fails to add attribute with duplicate index", function() {
        var buffer = context.createVertexBuffer(3, BufferUsage.STATIC_DRAW);

        var va = context.createVertexArray();
        va.addAttribute({
            index : 1,
            vertexBuffer : buffer,
            componentsPerAttribute : 3
        });

        expect(function() {
            va.addAttribute({
                index : 1,
                vertexBuffer : buffer,
                componentsPerAttribute : 3
            });
        }).toThrow();
    });

    it("fails to add attribute without vertex buffer", function() {
        var va = context.createVertexArray();

        expect(function() {
            va.addAttribute({});
        }).toThrow();
    });

    it("fails to remove attribute without an index", function() {
        var va = context.createVertexArray();

        expect(function() {
            va.removeAttribute({});
        }).toThrow();
    });

    it("fails to destroy", function() {
        var va = context.createVertexArray();
        va.destroy();

        expect(function() {
            va.destroy();
        }).toThrow();
    });
});<|MERGE_RESOLUTION|>--- conflicted
+++ resolved
@@ -11,11 +11,7 @@
          PrimitiveType,
          BufferUsage) {
     "use strict";
-<<<<<<< HEAD
     /*global Float32Array,it,expect,beforeEach,afterEach*/
-=======
-    /*global Cesium, describe, it, xit, expect, beforeEach, afterEach, Float32Array, ArrayBuffer*/
->>>>>>> eb7643e1
 
     var context;
 
@@ -27,7 +23,6 @@
         destroyContext(context);
     });
 
-<<<<<<< HEAD
     it("binds", function() {
         var positionBuffer = context.createVertexBuffer(3, BufferUsage.STATIC_DRAW);
 
@@ -47,32 +42,6 @@
         va._bind();
         va = va.destroy();
     });
-=======
-        it("binds with default values", function () {
-            var positionBuffer = context.createVertexBuffer(3, bufferUsage.STATIC_DRAW);
-
-            var attributes = [
-                {
-                    vertexBuffer           : positionBuffer,
-                    componentsPerAttribute : 3
-                }
-            ];
-            var va = context.createVertexArray(attributes);
-
-            expect(va.getNumberOfAttributes()).toEqual(1);
-            expect(va.getAttribute(0).index).toEqual(0);
-            expect(va.getAttribute(0).enabled).toBeTruthy();
-            expect(va.getAttribute(0).vertexBuffer).toEqual(positionBuffer);
-            expect(va.getAttribute(0).componentsPerAttribute).toEqual(3);
-            expect(va.getAttribute(0).componentDatatype).toEqual(Cesium.ComponentDatatype.FLOAT);
-            expect(va.getAttribute(0).normalize).toBeFalsy();
-            expect(va.getAttribute(0).offsetInBytes).toEqual(0);
-            expect(va.getAttribute(0).strideInBytes).toEqual(0);
-
-            va._bind();
-            va = va.destroy();
-        });
->>>>>>> eb7643e1
 
     it("binds with default values", function() {
         var positionBuffer = context.createVertexBuffer(3, BufferUsage.STATIC_DRAW);
@@ -88,7 +57,7 @@
         expect(va.getAttribute(0).enabled).toBeTruthy();
         expect(va.getAttribute(0).vertexBuffer).toEqual(positionBuffer);
         expect(va.getAttribute(0).componentsPerAttribute).toEqual(3);
-        expect(va.getAttribute(0).componentDatatype).toEqualEnumeration(ComponentDatatype.FLOAT);
+        expect(va.getAttribute(0).componentDatatype).toEqual(ComponentDatatype.FLOAT);
         expect(va.getAttribute(0).normalize).toBeFalsy();
         expect(va.getAttribute(0).offsetInBytes).toEqual(0);
         expect(va.getAttribute(0).strideInBytes).toEqual(0);
@@ -148,24 +117,10 @@
     it("adds attributes", function() {
         var positionBuffer = context.createVertexBuffer(3, BufferUsage.STATIC_DRAW);
 
-<<<<<<< HEAD
         var va = context.createVertexArray();
         va.addAttribute({
             vertexBuffer : positionBuffer,
             componentsPerAttribute : 3
-=======
-            expect(va.getNumberOfAttributes()).toEqual(1);
-            expect(va.getAttribute(0).index).toEqual(0);
-            expect(va.getAttribute(0).enabled).toBeTruthy();
-            expect(va.getAttribute(0).vertexBuffer).toEqual(positionBuffer);
-            expect(va.getAttribute(0).componentsPerAttribute).toEqual(3);
-            expect(va.getAttribute(0).componentDatatype).toEqual(Cesium.ComponentDatatype.FLOAT);
-            expect(va.getAttribute(0).normalize).toBeFalsy();
-            expect(va.getAttribute(0).offsetInBytes).toEqual(0);
-            expect(va.getAttribute(0).strideInBytes).toEqual(0);
-
-            va = va.destroy();
->>>>>>> eb7643e1
         });
 
         expect(va.getNumberOfAttributes()).toEqual(1);
@@ -173,7 +128,7 @@
         expect(va.getAttribute(0).enabled).toBeTruthy();
         expect(va.getAttribute(0).vertexBuffer).toEqual(positionBuffer);
         expect(va.getAttribute(0).componentsPerAttribute).toEqual(3);
-        expect(va.getAttribute(0).componentDatatype).toEqualEnumeration(ComponentDatatype.FLOAT);
+        expect(va.getAttribute(0).componentDatatype).toEqual(ComponentDatatype.FLOAT);
         expect(va.getAttribute(0).normalize).toBeFalsy();
         expect(va.getAttribute(0).offsetInBytes).toEqual(0);
         expect(va.getAttribute(0).strideInBytes).toEqual(0);
@@ -264,32 +219,12 @@
             value : [0.5]
         });
 
-<<<<<<< HEAD
         context.draw({
             primitiveType : PrimitiveType.POINTS,
             shaderProgram : sp,
             vertexArray : va,
             count : 1
         });
-=======
-        // Fails on Firefox
-        xit("renders with a one-component constant value", function () {
-            var vs = "attribute float attr;" +
-                     "varying vec4 v_color;" +
-                     "void main() { " +
-                     "  v_color = vec4(attr == 0.5);" +
-                     "  gl_PointSize = 1.0;" +
-                     "  gl_Position = vec4(0.0, 0.0, 0.0, 1.0);" +
-                     "}";
-            var fs = "varying vec4 v_color;" +
-                     "void main() { gl_FragColor = v_color; }";
-            var sp = context.createShaderProgram(vs, fs, { position : 0});
-
-            var va = context.createVertexArray();
-            va.addAttribute({
-                value : [0.5]
-            });
->>>>>>> eb7643e1
 
         expect(context.readPixels()).toEqualArray([255, 255, 255, 255]);
 
@@ -313,39 +248,10 @@
             position : 0
         });
 
-<<<<<<< HEAD
         var va = context.createVertexArray();
         va.addAttribute({
             value : [0.25, 0.75]
         });
-=======
-        // Fails on Firefox
-        xit("renders with a two-component constant value", function () {
-            var vs = "attribute vec2 attr;" +
-                     "varying vec4 v_color;" +
-                     "void main() { " +
-                     "  v_color = vec4(attr == vec2(0.25, 0.75));" +
-                     "  gl_PointSize = 1.0;" +
-                     "  gl_Position = vec4(0.0, 0.0, 0.0, 1.0);" +
-                     "}";
-            var fs = "varying vec4 v_color;" +
-                     "void main() { gl_FragColor = v_color; }";
-            var sp = context.createShaderProgram(vs, fs, { position : 0});
-
-            var va = context.createVertexArray();
-            va.addAttribute({
-                value : [0.25, 0.75]
-            });
-
-            context.draw({
-                primitiveType : Cesium.PrimitiveType.POINTS,
-                shaderProgram : sp,
-                vertexArray   : va,
-                count         : 1
-            });
-
-            expect(context.readPixels()).toEqualArray([255, 255, 255, 255]);
->>>>>>> eb7643e1
 
         context.draw({
             primitiveType : PrimitiveType.POINTS,
@@ -354,27 +260,7 @@
             count : 1
         });
 
-<<<<<<< HEAD
         expect(context.readPixels()).toEqualArray([255, 255, 255, 255]);
-=======
-        // Fails on Firefox
-        xit("renders with a three-component constant value", function () {
-            var vs = "attribute vec3 attr;" +
-                     "varying vec4 v_color;" +
-                     "void main() { " +
-                     "  v_color = vec4(attr == vec3(0.25, 0.5, 0.75));" +
-                     "  gl_PointSize = 1.0;" +
-                     "  gl_Position = vec4(0.0, 0.0, 0.0, 1.0);" +
-                     "}";
-            var fs = "varying vec4 v_color;" +
-                     "void main() { gl_FragColor = v_color; }";
-            var sp = context.createShaderProgram(vs, fs, { position : 0});
-
-            var va = context.createVertexArray();
-            va.addAttribute({
-                value : [0.25, 0.5, 0.75]
-            });
->>>>>>> eb7643e1
 
         sp = sp.destroy();
         va = va.destroy();
@@ -401,32 +287,12 @@
             value : [0.25, 0.5, 0.75]
         });
 
-<<<<<<< HEAD
         context.draw({
             primitiveType : PrimitiveType.POINTS,
             shaderProgram : sp,
             vertexArray : va,
             count : 1
         });
-=======
-        // Fails on Firefox
-        xit("renders with a four-component constant value", function () {
-            var vs = "attribute vec4 attr;" +
-                     "varying vec4 v_color;" +
-                     "void main() { " +
-                     "  v_color = vec4(attr == vec4(0.2, 0.4, 0.6, 0.8));" +
-                     "  gl_PointSize = 1.0;" +
-                     "  gl_Position = vec4(0.0, 0.0, 0.0, 1.0);" +
-                     "}";
-            var fs = "varying vec4 v_color;" +
-                     "void main() { gl_FragColor = v_color; }";
-            var sp = context.createShaderProgram(vs, fs, { position : 0});
-
-            var va = context.createVertexArray();
-            va.addAttribute({
-                value : [0.2, 0.4, 0.6, 0.8]
-            });
->>>>>>> eb7643e1
 
         expect(context.readPixels()).toEqualArray([255, 255, 255, 255]);
 
