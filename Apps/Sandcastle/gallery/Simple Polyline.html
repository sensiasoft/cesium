<!DOCTYPE html>
<html lang="en">
<head>
    <meta charset="utf-8">
    <meta http-equiv="X-UA-Compatible" content="IE=Edge,chrome=1">  <!-- Use Chrome Frame in IE -->
    <meta name="viewport" content="width=device-width, height=device-height, initial-scale=1, maximum-scale=1, minimum-scale=1, user-scalable=no">
    <meta name="description" content="Box Geometry Outline">
    <meta name="cesium-sandcastle-labels" content="Geometries">
    <title>Cesium Demo</title>
    <script type="text/javascript" src="../Sandcastle-header.js"></script>
    <script type="text/javascript" src="../../../ThirdParty/requirejs-2.1.9/require.js"></script>
    <script type="text/javascript">
    require.config({
        baseUrl : '../../../Source',
        waitSeconds : 60
    });
    </script>
</head>
<body class="sandcastle-loading" data-sandcastle-bucket="bucket-requirejs.html">
<style>
    @import url(../templates/bucket.css);
</style>
<div id="cesiumContainer" class="fullSize"></div>
<div id="loadingOverlay"><h1>Loading...</h1></div>
<div id="toolbar"></div>
<script id="cesium_sandcastle_script">
function startup(Cesium) {
    "use strict";
<<<<<<< HEAD
//Sandcastle_Begin
var viewer = new Cesium.Viewer('cesiumContainer');
var scene = viewer.scene;
var primitives = scene.primitives;
       
// Create a simple polyline

var positions = [];
for (var i = 0; i <= 10; ++i) {
    positions.push(Cesium.Cartesian3.fromDegrees(-100.0 + i, 30.0 + 3 * i / 2 * (i % 2)));
}

primitives.add(new Cesium.Primitive({
    geometryInstances : new Cesium.GeometryInstance({
        geometry : new Cesium.SimplePolylineGeometry({
            positions : positions
        }),
        attributes : {
            color : Cesium.ColorGeometryInstanceAttribute.fromColor(Cesium.Color.WHITE)
        }
    }),
    appearance : new Cesium.PerInstanceColorAppearance({
        flat : true,
        renderState : {
            depthTest : {
                enabled : true
            },
            lineWidth : Math.min(2.0, scene.maximumAliasedLineWidth)
        }
    })
}));
//Sandcastle_End
=======
    
    var viewer = new Cesium.Viewer('cesiumContainer');
    var scene = viewer.scene;
    var primitives = scene.primitives;
           
    // Create a simple yellow polyline
    primitives.add(new Cesium.Primitive({
        geometryInstances : new Cesium.GeometryInstance({
            geometry : new Cesium.SimplePolylineGeometry({
                positions : [Cesium.Cartesian3.fromDegrees(-127, 70), Cesium.Cartesian3.fromDegrees(-80, 20)]
            }),
            attributes : {
                color : Cesium.ColorGeometryInstanceAttribute.fromColor(Cesium.Color.YELLOW)
            }
        }),
        appearance : new Cesium.PerInstanceColorAppearance({
            flat : true,
            renderState : {
                depthTest : {
                    enabled : true
                },
                lineWidth : Math.min(2.0, scene.maximumAliasedLineWidth)
            }
        })
    }));
        

    // Create a simple polyline with per vertex coloring
    primitives.add(new Cesium.Primitive({
        geometryInstances : new Cesium.GeometryInstance({
            geometry : new Cesium.SimplePolylineGeometry({
                positions : [Cesium.Cartesian3.fromDegrees(-100, 40), Cesium.Cartesian3.fromDegrees(-80, 30)],
                colors: [Cesium.Color.RED, Cesium.Color.BLUE],
                colorsPerVertex: true
            })
        }),
        appearance : new Cesium.PerInstanceColorAppearance({
            flat : true,
            renderState : {
                depthTest : {
                    enabled : true
                },
                lineWidth : Math.min(2.0, scene.maximumAliasedLineWidth)
            }
        })
    }));
    
    // Create a simple polyline with per segment coloring
    var positions = [];
    var colors = [];
    for (var j = 0; j <= 50; j+=5) {
        positions.push(Cesium.Cartesian3.fromDegrees(-124.0 + j, 40, 50000.0 *(j % 10)));
        colors.push(Cesium.Color.fromRandom({alpha : 1.0}));
    }

    primitives.add(new Cesium.Primitive({
        geometryInstances : new Cesium.GeometryInstance({
            geometry : new Cesium.SimplePolylineGeometry({
                positions : positions,
                colors : colors
            })
        }),
        appearance : new Cesium.PerInstanceColorAppearance({
            flat : true,
            renderState : {
                depthTest : {
                    enabled : true
                },
                lineWidth : Math.min(2.0, scene.maximumAliasedLineWidth)
            }
        })
    }));


>>>>>>> 8f653887
    Sandcastle.finishedLoading();
}
if (typeof Cesium !== "undefined") {
    startup(Cesium);
} else if (typeof require === "function") {
    require(["Cesium"], startup);
}
</script>
</body>
</html><|MERGE_RESOLUTION|>--- conflicted
+++ resolved
@@ -26,26 +26,19 @@
 <script id="cesium_sandcastle_script">
 function startup(Cesium) {
     "use strict";
-<<<<<<< HEAD
 //Sandcastle_Begin
 var viewer = new Cesium.Viewer('cesiumContainer');
 var scene = viewer.scene;
 var primitives = scene.primitives;
        
-// Create a simple polyline
-
-var positions = [];
-for (var i = 0; i <= 10; ++i) {
-    positions.push(Cesium.Cartesian3.fromDegrees(-100.0 + i, 30.0 + 3 * i / 2 * (i % 2)));
-}
-
+// Create a simple yellow polyline
 primitives.add(new Cesium.Primitive({
     geometryInstances : new Cesium.GeometryInstance({
         geometry : new Cesium.SimplePolylineGeometry({
-            positions : positions
+            positions : [Cesium.Cartesian3.fromDegrees(-127, 70), Cesium.Cartesian3.fromDegrees(-80, 20)]
         }),
         attributes : {
-            color : Cesium.ColorGeometryInstanceAttribute.fromColor(Cesium.Color.WHITE)
+            color : Cesium.ColorGeometryInstanceAttribute.fromColor(Cesium.Color.YELLOW)
         }
     }),
     appearance : new Cesium.PerInstanceColorAppearance({
@@ -58,83 +51,54 @@
         }
     })
 }));
+    
+
+// Create a simple polyline with per vertex coloring
+primitives.add(new Cesium.Primitive({
+    geometryInstances : new Cesium.GeometryInstance({
+        geometry : new Cesium.SimplePolylineGeometry({
+            positions : [Cesium.Cartesian3.fromDegrees(-100, 40), Cesium.Cartesian3.fromDegrees(-80, 30)],
+            colors: [Cesium.Color.RED, Cesium.Color.BLUE],
+            colorsPerVertex: true
+        })
+    }),
+    appearance : new Cesium.PerInstanceColorAppearance({
+        flat : true,
+        renderState : {
+            depthTest : {
+                enabled : true
+            },
+            lineWidth : Math.min(2.0, scene.maximumAliasedLineWidth)
+        }
+    })
+}));
+
+// Create a simple polyline with per segment coloring
+var positions = [];
+var colors = [];
+for (var j = 0; j <= 50; j+=5) {
+    positions.push(Cesium.Cartesian3.fromDegrees(-124.0 + j, 40, 50000.0 *(j % 10)));
+    colors.push(Cesium.Color.fromRandom({alpha : 1.0}));
+}
+
+primitives.add(new Cesium.Primitive({
+    geometryInstances : new Cesium.GeometryInstance({
+        geometry : new Cesium.SimplePolylineGeometry({
+            positions : positions,
+            colors : colors
+        })
+    }),
+    appearance : new Cesium.PerInstanceColorAppearance({
+        flat : true,
+        renderState : {
+            depthTest : {
+                enabled : true
+            },
+            lineWidth : Math.min(2.0, scene.maximumAliasedLineWidth)
+        }
+    })
+}));
 //Sandcastle_End
-=======
-    
-    var viewer = new Cesium.Viewer('cesiumContainer');
-    var scene = viewer.scene;
-    var primitives = scene.primitives;
-           
-    // Create a simple yellow polyline
-    primitives.add(new Cesium.Primitive({
-        geometryInstances : new Cesium.GeometryInstance({
-            geometry : new Cesium.SimplePolylineGeometry({
-                positions : [Cesium.Cartesian3.fromDegrees(-127, 70), Cesium.Cartesian3.fromDegrees(-80, 20)]
-            }),
-            attributes : {
-                color : Cesium.ColorGeometryInstanceAttribute.fromColor(Cesium.Color.YELLOW)
-            }
-        }),
-        appearance : new Cesium.PerInstanceColorAppearance({
-            flat : true,
-            renderState : {
-                depthTest : {
-                    enabled : true
-                },
-                lineWidth : Math.min(2.0, scene.maximumAliasedLineWidth)
-            }
-        })
-    }));
-        
-
-    // Create a simple polyline with per vertex coloring
-    primitives.add(new Cesium.Primitive({
-        geometryInstances : new Cesium.GeometryInstance({
-            geometry : new Cesium.SimplePolylineGeometry({
-                positions : [Cesium.Cartesian3.fromDegrees(-100, 40), Cesium.Cartesian3.fromDegrees(-80, 30)],
-                colors: [Cesium.Color.RED, Cesium.Color.BLUE],
-                colorsPerVertex: true
-            })
-        }),
-        appearance : new Cesium.PerInstanceColorAppearance({
-            flat : true,
-            renderState : {
-                depthTest : {
-                    enabled : true
-                },
-                lineWidth : Math.min(2.0, scene.maximumAliasedLineWidth)
-            }
-        })
-    }));
-    
-    // Create a simple polyline with per segment coloring
-    var positions = [];
-    var colors = [];
-    for (var j = 0; j <= 50; j+=5) {
-        positions.push(Cesium.Cartesian3.fromDegrees(-124.0 + j, 40, 50000.0 *(j % 10)));
-        colors.push(Cesium.Color.fromRandom({alpha : 1.0}));
-    }
-
-    primitives.add(new Cesium.Primitive({
-        geometryInstances : new Cesium.GeometryInstance({
-            geometry : new Cesium.SimplePolylineGeometry({
-                positions : positions,
-                colors : colors
-            })
-        }),
-        appearance : new Cesium.PerInstanceColorAppearance({
-            flat : true,
-            renderState : {
-                depthTest : {
-                    enabled : true
-                },
-                lineWidth : Math.min(2.0, scene.maximumAliasedLineWidth)
-            }
-        })
-    }));
-
-
->>>>>>> 8f653887
     Sandcastle.finishedLoading();
 }
 if (typeof Cesium !== "undefined") {
