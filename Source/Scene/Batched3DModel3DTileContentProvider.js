/*global define*/
define([
        '../Core/defaultValue',
        '../Core/defined',
        '../Core/defineProperties',
        '../Core/destroyObject',
        '../Core/DeveloperError',
        '../Core/getStringFromTypedArray',
        '../Core/loadArrayBuffer',
        './Cesium3DTileBatchTableResources',
        './Cesium3DTileContentState',
        './Model',
        './BatchedModel',
        '../ThirdParty/when'
    ], function(
        defaultValue,
        defined,
        defineProperties,
        destroyObject,
        DeveloperError,
        getStringFromTypedArray,
        loadArrayBuffer,
        Cesium3DTileBatchTableResources,
        Cesium3DTileContentState,
        Model,
        BatchedModel,
        when) {
    "use strict";

    /**
     * DOC_TBA
     */
    var Batched3DModel3DTileContentProvider = function(tileset, tile, url, contentHeader) {
        this._model = undefined;
        this._url = url;
        this._tileset = tileset;

        /**
         * @readonly
         */
        this.state = Cesium3DTileContentState.UNLOADED;

        /**
         * @type {Promise}
         */
        this.processingPromise = when.defer();

        /**
         * @type {Promise}
         */
        this.readyPromise = when.defer();

        var batchSize = defaultValue(contentHeader.batchSize, 0);
        this._batchSize = batchSize;
        this._batchTableResources = new Cesium3DTileBatchTableResources(this, batchSize);
        this._models = undefined;
    };

    defineProperties(Batched3DModel3DTileContentProvider.prototype, {
        /**
         * DOC_TBA
         *
         * @memberof Batched3DModel3DTileContentProvider.prototype
         *
         * @type {Number}
         * @readonly
         */
        batchSize : {
            get : function() {
                return this._batchSize;
            }
        },

        /**
         * DOC_TBA
         */
        batchTableResources : {
            get : function() {
                return this._batchTableResources;
            }
        }
    });

    function createModels(content) {
        var tileset = content._tileset;
        var batchSize = content._batchSize;
        if (!defined(content._models) && (batchSize > 0)) {
            var models = new Array(batchSize);
            for (var i = 0; i < batchSize; ++i) {
                models[i] = new BatchedModel(tileset, content._batchTableResources, i);
            }
            content._models = models;
        }
    }

    /**
     * DOC_TBA
     */
    Batched3DModel3DTileContentProvider.prototype.getModel = function(batchId) {
        var batchSize = this._batchSize;
        //>>includeStart('debug', pragmas.debug);
        if (!defined(batchId) || (batchId < 0) || (batchId >= batchSize)) {
            throw new DeveloperError('batchId is required and between zero and batchSize - 1 (' + (batchSize - 1) + ').');
        }
        //>>includeEnd('debug');

        createModels(this);
        return this._models[batchId];
    };

    // TODO: move this and the copy in Model.js to an overload for getStringFromTypedArray
    function getSubarray(array, offset, length) {
        return array.subarray(offset, offset + length);
    }

    var sizeOfUint32 = Uint32Array.BYTES_PER_ELEMENT;

    /**
     * DOC_TBA
     *
     * Use Cesium3DTile#requestContent
     */
    Batched3DModel3DTileContentProvider.prototype.request = function() {
        var that = this;
        var batchTableResources = this._batchTableResources;

        this.state = Cesium3DTileContentState.LOADING;

        function failRequest(error) {
            that.state = Cesium3DTileContentState.FAILED;
            that.readyPromise.reject(error);
        }

        loadArrayBuffer(this._url). then(function(arrayBuffer) {
            var uint8Array = new Uint8Array(arrayBuffer);
            var magic = getStringFromTypedArray(getSubarray(uint8Array, 0, Math.min(4, uint8Array.length)));
            if (magic !== 'b3dm') {
                throw new DeveloperError('Invalid Batched 3D Model.  Expected magic=b3dm.  Read magic=' + magic);
            }

            var view = new DataView(arrayBuffer);
            var byteOffset = 0;

            byteOffset += sizeOfUint32;  // Skip magic number

            //>>includeStart('debug', pragmas.debug);
            var version = view.getUint32(byteOffset, true);
            if (version !== 1) {
                throw new DeveloperError('Only Batched 3D Model version 1 is supported.  Version ' + version + ' is not.');
            }
            //>>includeEnd('debug');
            byteOffset += sizeOfUint32;

            var batchTableLength = view.getUint32(byteOffset, true);
            byteOffset += sizeOfUint32;
            if (batchTableLength > 0) {
                var batchTableString = getStringFromTypedArray(getSubarray(uint8Array, byteOffset, batchTableLength));
                byteOffset += batchTableLength;

                // PERFORMANCE_IDEA: is it possible to allocate this on-demand?  Perhaps keep the
                // arraybuffer/string compressed in memory and then decompress it when it is first accessed.
                //
                // We could also make another request for it, but that would make the property set/get
                // API async, and would double the number of numbers in some cases.
                batchTableResources.batchTable = JSON.parse(batchTableString);
            }

            var gltfView = new Uint8Array(arrayBuffer, byteOffset, arrayBuffer.byteLength - byteOffset);

            // PERFORMANCE_IDEA: patch the shader on demand, e.g., the first time show/color changes.
            // The pitch shader still needs to be patched.
            var model = new Model({
                gltf : gltfView,
                cull : false,           // The model is already culled by the 3D tiles
                releaseGltfJson : true, // Models are unique and will not benefit from caching so save memory
                vertexShaderLoaded : batchTableResources.getVertexShaderCallback(),
                fragmentShaderLoaded : batchTableResources.getFragmentShaderCallback(),
                uniformMapLoaded : batchTableResources.getUniformMapCallback(),
                pickVertexShaderLoaded : batchTableResources.getPickVertexShaderCallback(),
                pickFragmentShaderLoaded : batchTableResources.getPickFragmentShaderCallback(),
                pickUniformMapLoaded : batchTableResources.getPickUniformMapCallback(),
                basePath : that._url
            });

            that._model = model;
            that.state = Cesium3DTileContentState.PROCESSING;
            that.processingPromise.resolve(that);

            when(model.readyPromise).then(function(model) {
                that.state = Cesium3DTileContentState.READY;
                that.readyPromise.resolve(that);
            }).otherwise(failRequest);
        }).otherwise(failRequest);
    };

    /**
     * DOC_TBA
     *
     * Use Cesium3DTile#update
     */
    Batched3DModel3DTileContentProvider.prototype.update = function(owner, frameState) {
        // In the PROCESSING state we may be calling update() to move forward
        // the content's resource loading.  In the READY state, it will
        // actually generate commands.

<<<<<<< HEAD
        this._batchTableResources.update(frameState);
        this._model.update(frameState);
=======
        this._batchTableResources.update(owner, context, frameState);
        this._model.update(context, frameState, commandList);
>>>>>>> 296fc3aa
   };

   /**
    * DOC_TBA
    */
    Batched3DModel3DTileContentProvider.prototype.isDestroyed = function() {
        return false;
    };

    /**
     * DOC_TBA
     */
    Batched3DModel3DTileContentProvider.prototype.destroy = function() {
        this._model = this._model && this._model.destroy();
        this._batchTableResources = this._batchTableResources && this._batchTableResources.destroy();

        return destroyObject(this);
    };

    return Batched3DModel3DTileContentProvider;
});<|MERGE_RESOLUTION|>--- conflicted
+++ resolved
@@ -203,13 +203,8 @@
         // the content's resource loading.  In the READY state, it will
         // actually generate commands.
 
-<<<<<<< HEAD
-        this._batchTableResources.update(frameState);
+        this._batchTableResources.update(owner, frameState);
         this._model.update(frameState);
-=======
-        this._batchTableResources.update(owner, context, frameState);
-        this._model.update(context, frameState, commandList);
->>>>>>> 296fc3aa
    };
 
    /**
