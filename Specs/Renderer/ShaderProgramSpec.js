--- conflicted
+++ resolved
@@ -299,11 +299,7 @@
         expect(d._gl.getUniform(sp._getProgram(), sp.getAllUniforms().u_bvec2._getLocation())).toEqual([true, true]);
         expect(d._gl.getUniform(sp._getProgram(), sp.getAllUniforms().u_bvec3._getLocation())).toEqual([true, true, true]);
         expect(d._gl.getUniform(sp._getProgram(), sp.getAllUniforms().u_bvec4._getLocation())).toEqual([true, true, true, true]);
-<<<<<<< HEAD
-        expect(d._gl.getUniform(sp._getProgram(), sp.getAllUniforms().u_mat2._getLocation())).toEqualArray([1.0, 2.0, 3.0, 4.0]);
-=======
         expect(d._gl.getUniform(sp._getProgram(), sp.getAllUniforms().u_mat2._getLocation())).toEqualArray([1.0, 3.0, 2.0, 4.0]);
->>>>>>> c22d90d8
         expect(d._gl.getUniform(sp._getProgram(), sp.getAllUniforms().u_mat3._getLocation())).toEqualArray((new Matrix3(1.0, 2.0, 3.0, 4.0, 5.0, 6.0, 7.0, 8.0, 9.0)).values);
         expect(d._gl.getUniform(sp._getProgram(), sp.getAllUniforms().u_mat4._getLocation())).toEqualArray((new Matrix4(1.0, 2.0, 3.0, 4.0, 5.0, 6.0, 7.0, 8.0, 9.0, 8.0, 7.0, 6.0, 5.0, 4.0, 3.0, 2.0)).values);
     });
@@ -403,13 +399,8 @@
         expect(d._gl.getUniform(sp._getProgram(), sp.getAllUniforms().u_bvec3._getLocations()[1])).toEqual([true, true, true]);
         expect(d._gl.getUniform(sp._getProgram(), sp.getAllUniforms().u_bvec4._getLocations()[0])).toEqual([true, true, true, true]);
         expect(d._gl.getUniform(sp._getProgram(), sp.getAllUniforms().u_bvec4._getLocations()[1])).toEqual([true, true, true, true]);
-<<<<<<< HEAD
-        expect(d._gl.getUniform(sp._getProgram(), sp.getAllUniforms().u_mat2._getLocations()[0])).toEqualArray([1.0, 2.0, 3.0, 4.0]);
-        expect(d._gl.getUniform(sp._getProgram(), sp.getAllUniforms().u_mat2._getLocations()[1])).toEqualArray([5.0, 6.0, 7.0, 8.0]);
-=======
         expect(d._gl.getUniform(sp._getProgram(), sp.getAllUniforms().u_mat2._getLocations()[0])).toEqualArray([1.0, 3.0, 2.0, 4.0]);
         expect(d._gl.getUniform(sp._getProgram(), sp.getAllUniforms().u_mat2._getLocations()[1])).toEqualArray([5.0, 7.0, 6.0, 8.0]);
->>>>>>> c22d90d8
         expect(d._gl.getUniform(sp._getProgram(), sp.getAllUniforms().u_mat3._getLocations()[0])).toEqualArray((new Matrix3(1.0, 2.0, 3.0, 4.0, 5.0, 6.0, 7.0, 8.0, 9.0)).values);
         expect(d._gl.getUniform(sp._getProgram(), sp.getAllUniforms().u_mat3._getLocations()[1])).toEqualArray((new Matrix3(9.0, 8.0, 7.0, 6.0, 5.0, 4.0, 3.0, 2.0, 1.0)).values);
         expect(d._gl.getUniform(sp._getProgram(), sp.getAllUniforms().u_mat4._getLocations()[0])).toEqualArray((new Matrix4(1.0, 2.0, 3.0, 4.0, 5.0, 6.0, 7.0, 8.0, 9.0, 8.0, 7.0, 6.0, 5.0, 4.0, 3.0, 2.0)).values);
