--- conflicted
+++ resolved
@@ -1034,37 +1034,7 @@
                 rs.cull = {
                     enabled : false
                 };
-<<<<<<< HEAD
-
-                if (twoPasses) {
-                    rs.cull = {
-                        enabled : false
-                    };
-                    this._pickRS = context.createRenderState(rs);
-                } else {
-                    this._pickRS = context.createRenderState(rs);
-                }
-            }
-        }
-
-        if (createSP) {
-            var vs = Primitive._createColumbusViewShader(appearance.vertexShaderSource, scene3DOnly);
-            vs = Primitive._appendShowToShader(this, vs);
-            vs = modifyForEncodedNormals(this, vs);
-            var fs = appearance.getFragmentShaderSource();
-
-            this._sp = context.replaceShaderProgram(this._sp, vs, fs, attributeLocations);
-            validateShaderMatching(this._sp, attributeLocations);
-
-            if (allowPicking) {
-                var pickFS = new ShaderSource({
-                    sources : [fs],
-                    pickColorQualifier : 'varying'
-                });
-                this._pickSP = context.replaceShaderProgram(this._pickSP, Primitive._createPickVertexShaderSource(vs), pickFS, attributeLocations);
-=======
                 primitive._pickRS = RenderState.fromCache(rs);
->>>>>>> 7b7ae945
             } else {
                 primitive._pickRS = RenderState.fromCache(rs);
             }
