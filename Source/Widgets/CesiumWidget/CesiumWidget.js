--- conflicted
+++ resolved
@@ -140,59 +140,7 @@
         widgetNode.className = 'cesium-widget';
         container.appendChild(widgetNode);
 
-<<<<<<< HEAD
-        var canvas = document.createElement('canvas');
-        canvas.oncontextmenu = function() {
-            return false;
-        };
-        canvas.onselectstart = function() {
-            return false;
-        };
-        widgetNode.appendChild(canvas);
-
-        var creditContainer = document.createElement('div');
-        creditContainer.className = 'cesium-widget-credits';
-        widgetNode.appendChild(creditContainer);
-
-        var scene = new Scene(canvas, options.contextOptions, creditContainer);
-        scene.getCamera().controller.constrainedAxis = Cartesian3.UNIT_Z;
-
-        var ellipsoid = Ellipsoid.WGS84;
-        var creditDisplay = scene.getFrameState().creditDisplay;
-
-        var cesiumCredit = new Credit('Cesium', cesiumLogoData, 'http://cesium.agi.com/');
-        creditDisplay.addDefaultCredit(cesiumCredit);
-
-        var agiCredit = new Credit('AGI', agiLogoData, 'http://www.agi.com/');
-        creditDisplay.addDefaultCredit(agiCredit);
-
-        var centralBody = new CentralBody(ellipsoid);
-        scene.getPrimitives().setCentralBody(centralBody);
-
-        scene.skyBox = new SkyBox({
-            positiveX : getDefaultSkyBoxUrl('px'),
-            negativeX : getDefaultSkyBoxUrl('mx'),
-            positiveY : getDefaultSkyBoxUrl('py'),
-            negativeY : getDefaultSkyBoxUrl('my'),
-            positiveZ : getDefaultSkyBoxUrl('pz'),
-            negativeZ : getDefaultSkyBoxUrl('mz')
-        });
-        scene.skyAtmosphere = new SkyAtmosphere(ellipsoid);
-        scene.sun = new Sun();
-
-        //Set the base imagery layer
-        var imageryProvider = options.imageryProvider;
-        if (!defined(imageryProvider)) {
-            imageryProvider = new BingMapsImageryProvider({
-                url : 'http://dev.virtualearth.net',
-                // Some versions of Safari support WebGL, but don't correctly implement
-                // cross-origin image loading, so we need to load Bing imagery using a proxy.
-                proxy : FeatureDetection.supportsCrossOriginImagery() ? undefined : new DefaultProxy('http://cesium.agi.com/proxy/')
-            });
-        }
-=======
         this._element = widgetNode;
->>>>>>> 5d810844
 
         try {
             var canvas = document.createElement('canvas');
@@ -216,6 +164,9 @@
 
             var cesiumCredit = new Credit('Cesium', cesiumLogoData, 'http://cesium.agi.com/');
             creditDisplay.addDefaultCredit(cesiumCredit);
+
+            var agiCredit = new Credit('AGI', agiLogoData, 'http://www.agi.com/');
+            creditDisplay.addDefaultCredit(agiCredit);
 
             var centralBody = new CentralBody(ellipsoid);
             scene.getPrimitives().setCentralBody(centralBody);
