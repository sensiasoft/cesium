--- conflicted
+++ resolved
@@ -178,7 +178,12 @@
     lightSource : 'Freeform',
     sizeOptions : [256, 512, 1024, 2048],
     size : 1024,
-<<<<<<< HEAD
+    modelOptions : ['Wood Tower', 'Cesium Air', 'Shadow Tester', 'Shadow Tester Point'],
+    model : 'Shadow Tester Point',
+    locationOptions : ['Exton', 'Everest', 'Pinnacle PA'],
+    location : 'Exton',
+    modelPositionOptions : ['Center', 'Ground'],
+    modelPosition : 'Center',
 
     // Bias tweaks
     polygonOffset : true,
@@ -205,14 +210,6 @@
 viewModel.normalShading = true;
 viewModel.normalShadingSmooth = 0.1;
 viewModel.depthBias = 0.005;
-=======
-    modelOptions : ['Wood Tower', 'Cesium Air', 'Shadow Tester', 'Shadow Tester Point'],
-    model : 'Shadow Tester Point',
-    locationOptions : ['Exton', 'Everest', 'Pinnacle PA'],
-    location : 'Exton',
-    modelPositionOptions : ['Center', 'Ground'],
-    modelPosition : 'Center'
-};
 
 var uiOptions = {
     all : ['lightHorizon', 'lightAngle', 'distance', 'radius', 'terrainCast', 'cascades', 'cascadeColors', 'fitNearFar', 'softShadows'],
@@ -258,7 +255,6 @@
         }
     }
 };
->>>>>>> 58f16c9e
 
 Cesium.knockout.track(viewModel);
 var toolbar = document.getElementById('toolbar');
@@ -414,36 +410,6 @@
     viewer.terrainProvider = terrainProvider;
 }
 
-<<<<<<< HEAD
-//// Exton
-//var centerLongitude = -1.31968;
-//var centerLatitude = 0.698874;
-//var offsetZ = 20.0;
-//var frustumSize = 15;
-//var frustumNear = 1.0;
-//var frustumFar = 100.0;
-//var tilt = -30.0;
-
-//// Everest
-//var centerLongitude = 1.517132688;
-//var centerLatitude = 0.4884844964;
-//var offsetZ = 50.0;
-//var frustumSize = 55.0;
-//var frustumNear = 1.0;
-//var frustumFar = 400.0;
-//var tilt = 30.0;
-
-// Pinnacle
-var centerLongitude = -1.3324415110874286;
-var centerLatitude = 0.6954224325279967;
-var offsetZ = 236.6770689945084;
-var frustumSize = 55.0;
-var frustumNear = 1.0;
-var frustumFar = 400.0;
-var tilt = 30.0;
-
-=======
->>>>>>> 58f16c9e
 var scene = viewer.scene;
 var context = scene.context;
 var camera = scene.camera;
@@ -534,14 +500,8 @@
     var position2 = Cesium.Cartesian3.fromRadians(centerLongitude, centerLatitude, height + 10.0);
     var position3 = Cesium.Cartesian3.fromRadians(centerLongitude, centerLatitude, height + 15.0);
 
-<<<<<<< HEAD
-    //createModel('../../SampleData/models/CesiumAir/Cesium_Air.glb', position3);
-    //createModel('../../SampleData/models/ShadowTester/Shadow_Tester2.gltf', center);
-    //createModel('../../SampleData/models/WoodTower/Wood_Tower.gltf', ground);
-=======
     var model = createModel(uiOptions.modelUrls[viewModel.model], location, viewModel.modelPosition);
     addModelToView(model);
->>>>>>> 58f16c9e
     createBox(position3);
     createBoxRTC(position2);
     createSphere(position1);
