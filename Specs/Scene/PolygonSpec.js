--- conflicted
+++ resolved
@@ -138,37 +138,33 @@
         expect(context.readPixels()).not.toEqualArray([0, 0, 0, 0]);
     });
 
-<<<<<<< HEAD
+    it('renders without a material', function() {
+        // This test fails in Chrome if a breakpoint is set inside this function.  Strange.
+        polygon = createPolygon();
+        polygon.material = undefined;
+
+        context.clear();
+        expect(context.readPixels()).toEqualArray([0, 0, 0, 0]);
+
+        polygon.update(context, sceneState);
+        polygon.render(context, us);
+        expect(context.readPixels()).not.toEqualArray([0, 0, 0, 0]);
+    });
+
+    it('renders without lighting', function() {
+        // This test fails in Chrome if a breakpoint is set inside this function.  Strange.
+        polygon = createPolygon();
+        polygon.affectedByLighting = false;
+
+        context.clear();
+        expect(context.readPixels()).toEqualArray([0, 0, 0, 0]);
+
+        polygon.update(context, sceneState);
+        polygon.render(context, us);
+        expect(context.readPixels()).not.toEqualArray([0, 0, 0, 0]);
+    });
+
     it('renders extent', function() {
-=======
-    it("renders without a material", function() {
-        // This test fails in Chrome if a breakpoint is set inside this function.  Strange.
-        polygon = createPolygon();
-        polygon.material = undefined;
-
-        context.clear();
-        expect(context.readPixels()).toEqualArray([0, 0, 0, 0]);
-
-        polygon.update(context, sceneState);
-        polygon.render(context, us);
-        expect(context.readPixels()).not.toEqualArray([0, 0, 0, 0]);
-    });
-
-    it("renders without lighting", function() {
-        // This test fails in Chrome if a breakpoint is set inside this function.  Strange.
-        polygon = createPolygon();
-        polygon.affectedByLighting = false;
-
-        context.clear();
-        expect(context.readPixels()).toEqualArray([0, 0, 0, 0]);
-
-        polygon.update(context, sceneState);
-        polygon.render(context, us);
-        expect(context.readPixels()).not.toEqualArray([0, 0, 0, 0]);
-    });
-
-    it("renders extent", function() {
->>>>>>> 0e861e8d
         // This test fails in Chrome if a breakpoint is set inside this function.  Strange.
 
         var ellipsoid = Ellipsoid.UNIT_SPHERE;
@@ -195,21 +191,8 @@
         expect(context.readPixels()).not.toEqualArray([0, 0, 0, 0]);
     });
 
-<<<<<<< HEAD
     it('does not renders', function() {
-        var ellipsoid = Ellipsoid.UNIT_SPHERE;
-        polygon.ellipsoid = ellipsoid;
-        polygon.granularity = CesiumMath.toRadians(20.0);
-        polygon.setPositions([
-                              ellipsoid.toCartesian(CesiumMath.cartographic3ToRadians(new Cartographic3(-50.0, -50.0, 0.0))),
-                              ellipsoid.toCartesian(CesiumMath.cartographic3ToRadians(new Cartographic3(50.0, -50.0, 0.0))),
-                              ellipsoid.toCartesian(CesiumMath.cartographic3ToRadians(new Cartographic3(50.0, 50.0, 0.0))),
-                              ellipsoid.toCartesian(CesiumMath.cartographic3ToRadians(new Cartographic3(-50.0, 50.0, 0.0)))
-                             ]);
-=======
-    it("doesn't renders", function() {
-        polygon = createPolygon();
->>>>>>> 0e861e8d
+        polygon = createPolygon();
         polygon.material.color = {
             red : 1.0,
             green : 0.0,
@@ -226,21 +209,8 @@
         expect(context.readPixels()).toEqualArray([0, 0, 0, 0]);
     });
 
-<<<<<<< HEAD
     it('is picked', function() {
-        var ellipsoid = Ellipsoid.UNIT_SPHERE;
-        polygon.ellipsoid = ellipsoid;
-        polygon.granularity = CesiumMath.toRadians(20.0);
-        polygon.setPositions([
-                              ellipsoid.toCartesian(CesiumMath.cartographic3ToRadians(new Cartographic3(-50.0, 50.0, 0.0))),
-                              ellipsoid.toCartesian(CesiumMath.cartographic3ToRadians(new Cartographic3(50.0, 50.0, 0.0))),
-                              ellipsoid.toCartesian(CesiumMath.cartographic3ToRadians(new Cartographic3(50.0, -50.0, 0.0))),
-                              ellipsoid.toCartesian(CesiumMath.cartographic3ToRadians(new Cartographic3(-50.0, -50.0, 0.0)))
-                             ]);
-=======
-    it("is picked", function() {
-        polygon = createPolygon();
->>>>>>> 0e861e8d
+        polygon = createPolygon();
 
         polygon.update(context, sceneState);
 
@@ -248,21 +218,8 @@
         expect(pickedObject).toEqual(polygon);
     });
 
-<<<<<<< HEAD
     it('is not picked', function() {
-        var ellipsoid = Ellipsoid.UNIT_SPHERE;
-        polygon.ellipsoid = ellipsoid;
-        polygon.granularity = CesiumMath.toRadians(20.0);
-        polygon.setPositions([
-                              ellipsoid.toCartesian(CesiumMath.cartographic3ToRadians(new Cartographic3(-50.0, -50.0, 0.0))),
-                              ellipsoid.toCartesian(CesiumMath.cartographic3ToRadians(new Cartographic3(50.0, -50.0, 0.0))),
-                              ellipsoid.toCartesian(CesiumMath.cartographic3ToRadians(new Cartographic3(50.0, 50.0, 0.0))),
-                              ellipsoid.toCartesian(CesiumMath.cartographic3ToRadians(new Cartographic3(-50.0, 50.0, 0.0)))
-                             ]);
-=======
-    it("is not picked", function() {
-        polygon = createPolygon();
->>>>>>> 0e861e8d
+        polygon = createPolygon();
         polygon.show = false;
 
         polygon.update(context, sceneState);
