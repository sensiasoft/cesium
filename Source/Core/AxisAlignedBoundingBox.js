--- conflicted
+++ resolved
@@ -51,13 +51,76 @@
     };
 
     /**
-<<<<<<< HEAD
-     * Duplicates a AxisAlignedBoundingBox instance.
-     * @memberof AxisAlignedBoundingBox
-     *
-     * @param {AxisAlignedBoundingBox} sphere The bounding box to duplicate.
+     * Computes an instance of an AxisAlignedBoundingBox. The box is determined by
+     * finding the points spaced the farthest apart on the x, y, and z axes.
+     * @memberof AxisAlignedBoundingBox
+     *
+     * @param {Array} positions List of points that the bounding box will enclose.  Each point must have a <code>x</code>, <code>y</code>, and <code>z</code> properties.
      * @param {AxisAlignedBoundingBox} [result] The object onto which to store the result.
      * @return {AxisAlignedBoundingBox} The modified result parameter or a new AxisAlignedBoundingBox instance if one was not provided.
+     *
+     * @example
+     * // Compute an axis aligned bounding box enclosing two points.
+     * var box = AxisAlignedBoundingBox.fromPoints([new Cartesian3(2, 0, 0), new Cartesian3(-2, 0, 0)]);
+     */
+    AxisAlignedBoundingBox.fromPoints = function(positions, result) {
+        if (typeof result === 'undefined') {
+            result = new AxisAlignedBoundingBox();
+        }
+
+        if (typeof positions === 'undefined' || positions.length === 0) {
+            result.minimum = Cartesian3.clone(Cartesian3.ZERO, result.minimum);
+            result.maximum = Cartesian3.clone(Cartesian3.ZERO, result.maximum);
+            result.center = Cartesian3.clone(Cartesian3.ZERO, result.center);
+            return result;
+        }
+
+        var minimumX = positions[0].x;
+        var minimumY = positions[0].y;
+        var minimumZ = positions[0].z;
+
+        var maximumX = positions[0].x;
+        var maximumY = positions[0].y;
+        var maximumZ = positions[0].z;
+
+        var length = positions.length;
+        for ( var i = 1; i < length; i++) {
+            var p = positions[i];
+            var x = p.x;
+            var y = p.y;
+            var z = p.z;
+
+            minimumX = Math.min(x, minimumX);
+            maximumX = Math.max(x, maximumX);
+            minimumY = Math.min(y, minimumY);
+            maximumY = Math.max(y, maximumY);
+            minimumZ = Math.min(z, minimumZ);
+            maximumZ = Math.max(z, maximumZ);
+        }
+
+        var minimum = result.minimum;
+        minimum.x = minimumX;
+        minimum.y = minimumY;
+        minimum.z = minimumZ;
+
+        var maximum = result.maximum;
+        maximum.x = maximumX;
+        maximum.y = maximumY;
+        maximum.z = maximumZ;
+
+        var center = Cartesian3.add(minimum, maximum, result.center);
+        Cartesian3.multiplyByScalar(center, 0.5, center);
+
+        return result;
+    };
+
+    /**
+     * Duplicates a AxisAlignedBoundingBox instance.
+     * @memberof AxisAlignedBoundingBox
+     *
+     * @param {AxisAlignedBoundingBox} box The bounding box to duplicate.
+     * @param {AxisAlignedBoundingBox} [result] The object onto which to store the result.
+     * @return {AxisAlignedBoundingBox} The modified result parameter or a new AxisAlignedBoundingBox instance if none was provided.
      *
      * @exception {DeveloperError} box is required.
      */
@@ -94,118 +157,6 @@
                 Cartesian3.equals(left.maximum, right.maximum));
     };
 
-    /**
-     * Creates an instance of an AxisAlignedBoundingBox. The box is determined by finding the points spaced the
-     * farthest apart on the x-, y-, and z-axes.
-     *
-=======
-     * Computes an instance of an AxisAlignedBoundingBox. The box is determined by
-     * finding the points spaced the farthest apart on the x, y, and z axes.
->>>>>>> f48a5d63
-     * @memberof AxisAlignedBoundingBox
-     *
-     * @param {Array} positions List of points that the bounding box will enclose.  Each point must have a <code>x</code>, <code>y</code>, and <code>z</code> properties.
-     * @param {AxisAlignedBoundingBox} [result] The object onto which to store the result.
-     * @return {AxisAlignedBoundingBox} The modified result parameter or a new AxisAlignedBoundingBox instance if none was provided.
-     *
-     * @example
-     * // Compute an axis aligned bounding box enclosing two points.
-     * var box = AxisAlignedBoundingBox.fromPoints([new Cartesian3(2, 0, 0), new Cartesian3(-2, 0, 0)]);
-     */
-    AxisAlignedBoundingBox.fromPoints = function(positions, result) {
-        if (typeof result === 'undefined') {
-            result = new AxisAlignedBoundingBox();
-        }
-
-        if (typeof positions === 'undefined' || positions.length === 0) {
-            result.minimum = Cartesian3.clone(Cartesian3.ZERO, result.minimum);
-            result.maximum = Cartesian3.clone(Cartesian3.ZERO, result.maximum);
-            result.center = Cartesian3.clone(Cartesian3.ZERO, result.center);
-            return result;
-        }
-
-        var minimumX = positions[0].x;
-        var minimumY = positions[0].y;
-        var minimumZ = positions[0].z;
-
-        var maximumX = positions[0].x;
-        var maximumY = positions[0].y;
-        var maximumZ = positions[0].z;
-
-        var length = positions.length;
-        for ( var i = 1; i < length; i++) {
-            var p = positions[i];
-            var x = p.x;
-            var y = p.y;
-            var z = p.z;
-
-            minimumX = Math.min(x, minimumX);
-            maximumX = Math.max(x, maximumX);
-            minimumY = Math.min(y, minimumY);
-            maximumY = Math.max(y, maximumY);
-            minimumZ = Math.min(z, minimumZ);
-            maximumZ = Math.max(z, maximumZ);
-        }
-
-        var minimum = result.minimum;
-        minimum.x = minimumX;
-        minimum.y = minimumY;
-        minimum.z = minimumZ;
-
-        var maximum = result.maximum;
-        maximum.x = maximumX;
-        maximum.y = maximumY;
-        maximum.z = maximumZ;
-
-        var center = Cartesian3.add(minimum, maximum, result.center);
-        Cartesian3.multiplyByScalar(center, 0.5, center);
-
-        return result;
-    };
-
-    /**
-     * Duplicates a AxisAlignedBoundingBox instance.
-     * @memberof AxisAlignedBoundingBox
-     *
-     * @param {AxisAlignedBoundingBox} box The bounding box to duplicate.
-     * @param {AxisAlignedBoundingBox} [result] The object onto which to store the result.
-     * @return {AxisAlignedBoundingBox} The modified result parameter or a new AxisAlignedBoundingBox instance if none was provided.
-     *
-     * @exception {DeveloperError} box is required.
-     */
-    AxisAlignedBoundingBox.clone = function(box, result) {
-        if (typeof box === 'undefined') {
-            throw new DeveloperError('box is required');
-        }
-
-        if (typeof result === 'undefined') {
-            return new AxisAlignedBoundingBox(box.minimum, box.maximum);
-        }
-
-        result.minimum = Cartesian3.clone(box.minimum, result.minimum);
-        result.maximum = Cartesian3.clone(box.maximum, result.maximum);
-        result.center = Cartesian3.clone(box.center, result.center);
-        return result;
-    };
-
-    /**
-     * Compares the provided AxisAlignedBoundingBox componentwise and returns
-     * <code>true</code> if they are equal, <code>false</code> otherwise.
-     * @memberof AxisAlignedBoundingBox
-     *
-     * @param {AxisAlignedBoundingBox} [left] The first AxisAlignedBoundingBox.
-     * @param {AxisAlignedBoundingBox} [right] The second AxisAlignedBoundingBox.
-     * @return {Boolean} <code>true</code> if left and right are equal, <code>false</code> otherwise.
-     */
-    AxisAlignedBoundingBox.equals = function(left, right) {
-        return (left === right) ||
-               ((typeof left !== 'undefined') &&
-                (typeof right !== 'undefined') &&
-                Cartesian3.equals(left.center, right.center) &&
-                Cartesian3.equals(left.minimum, right.minimum) &&
-                Cartesian3.equals(left.maximum, right.maximum));
-    };
-
     var intersectScratch = new Cartesian3();
     /**
      * Determines which side of a plane a box is located.
