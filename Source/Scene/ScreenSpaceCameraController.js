/*global define*/
define([
<<<<<<< HEAD
=======
        '../Core/defaultValue',
        '../Core/defined',
        '../Core/defineProperties',
        '../Core/destroyObject',
>>>>>>> 2fe8fc88
        '../Core/Cartesian2',
        '../Core/Cartesian3',
        '../Core/Cartesian4',
        '../Core/Cartographic',
        '../Core/defined',
        '../Core/defineProperties',
        '../Core/destroyObject',
        '../Core/DeveloperError',
        '../Core/Ellipsoid',
        '../Core/FAR',
        '../Core/IntersectionTests',
        '../Core/isArray',
        '../Core/KeyboardEventModifier',
        '../Core/Math',
        '../Core/Matrix4',
        '../Core/Plane',
        '../Core/Ray',
        '../Core/Transforms',
        './AnimationCollection',
        './CameraColumbusViewMode',
        './CameraEventAggregator',
        './CameraEventType',
        './SceneMode'
    ], function(
<<<<<<< HEAD
=======
        defaultValue,
        defined,
        defineProperties,
        destroyObject,
>>>>>>> 2fe8fc88
        Cartesian2,
        Cartesian3,
        Cartesian4,
        Cartographic,
        defined,
        defineProperties,
        destroyObject,
        DeveloperError,
        Ellipsoid,
        FAR,
        IntersectionTests,
        isArray,
        KeyboardEventModifier,
        CesiumMath,
        Matrix4,
        Plane,
        Ray,
        Transforms,
        AnimationCollection,
        CameraColumbusViewMode,
        CameraEventAggregator,
        CameraEventType,
        SceneMode) {
    "use strict";

    /**
     * Modifies the camera position and orientation based on mouse input to a canvas.
     * @alias ScreenSpaceCameraController
     * @constructor
     *
     * @param {HTMLCanvas} canvas The canvas.
     * @param {Camera} camera The camera.
     * @param {Globe|Ellipsoid} [globeOrEllipsoid=Ellipsoid.WGS84] The globe or ellipsoid to use to determine camera movement direction and speed.
     */
    var ScreenSpaceCameraController = function(canvas, camera, globeOrEllipsoid) {
        //>>includeStart('debug', pragmas.debug);
        if (!defined(canvas)) {
            throw new DeveloperError('canvas is required.');
        }
        if (!defined(camera)) {
            throw new DeveloperError('camera is required.');
        }
        //>>includeEnd('debug');

        /**
         * If true, inputs are allowed conditionally with the flags enableTranslate, enableZoom,
         * enableRotate, enableTilt, and enableLook.  If false, all inputs are disabled.
         *
         * NOTE: This setting is for temporary use cases, such as camera flights and
         * drag-selection of regions (see Picking demo).  It is typically set to false at the
         * start of such events, and set true on completion.  To keep inputs disabled
         * past the end of camera flights, you must use the other booleans (enableTranslate,
         * enableZoom, enableRotate, enableTilt, and enableLook).
         * @type {Boolean}
         * @default true
         */
        this.enableInputs = true;
        /**
         * If true, allows the user to pan around the map.  If false, the camera stays locked at the current position.
         * This flag only applies in 2D and Columbus view modes.
         * @type {Boolean}
         * @default true
         */
        this.enableTranslate = true;
        /**
         * If true, allows the user to zoom in and out.  If false, the camera is locked to the current distance from the ellipsoid.
         * @type {Boolean}
         * @default true
         */
        this.enableZoom = true;
        /**
         * If true, allows the user to rotate the camera.  If false, the camera is locked to the current heading.
         * This flag only applies in 2D and 3D.
         * @type {Boolean}
         * @default true
         */
        this.enableRotate = true;
        /**
         * If true, allows the user to tilt the camera.  If false, the camera is locked to the current heading.
         * This flag only applies in 3D and Columbus view.
         * @type {Boolean}
         * @default true
         */
        this.enableTilt = true;
        /**
         * If true, allows the user to use free-look. If false, the camera view direction can only be changed through translating
         * or rotating. This flag only applies in 3D and Columbus view modes.
         * @type {Boolean}
         * @default true
         */
        this.enableLook = true;
        /**
         * A parameter in the range <code>[0, 1)</code> used to determine how long
         * the camera will continue to spin because of inertia.
         * With value of zero, the camera will have no inertia.
         * @type {Number}
         * @default 0.9
         */
        this.inertiaSpin = 0.9;
        /**
         * A parameter in the range <code>[0, 1)</code> used to determine how long
         * the camera will continue to translate because of inertia.
         * With value of zero, the camera will have no inertia.
         * @type {Number}
         * @default 0.9
         */
        this.inertiaTranslate = 0.9;
        /**
         * A parameter in the range <code>[0, 1)</code> used to determine how long
         * the camera will continue to zoom because of inertia.
         * With value of zero, the camera will have no inertia.
         * @type {Number}
         * @default 0.8
         */
        this.inertiaZoom = 0.8;
        /**
         * A parameter in the range <code>[0, 1)</code> used to limit the range
         * of various user inputs to a percentage of the window width/height per animation frame.
         * This helps keep the camera under control in low-frame-rate situations.
         * @type {Number}
         * @default 0.1
         */
        this.maximumMovementRatio = 0.1;
        /**
         * Sets the behavior in Columbus view.
         * @type {CameraColumbusViewMode}
         * @default {@link CameraColumbusViewMode.FREE}
         */
        this.columbusViewMode = CameraColumbusViewMode.FREE;
        /**
         * Sets the duration, in milliseconds, of the bounce back animations in 2D and Columbus view. The default value is 3000.
         * @type {Number}
         * @default 3000.0
         */
        this.bounceAnimationTime = 3000.0;
        /**
         * The minimum magnitude, in meters, of the camera position when zooming. Defaults to 20.0.
         * @type {Number}
         * @default 20.0
         */
        this.minimumZoomDistance = 20.0;
        /**
         * The maximum magnitude, in meters, of the camera position when zooming. Defaults to positive infinity.
         * @type {Number}
         * @default {@link Number.POSITIVE_INFINITY}
         */
        this.maximumZoomDistance = Number.POSITIVE_INFINITY;
        /**
         * The input that allows the user to pan around the map. This only applies in 2D and Columbus view modes.
         * <p>
         * The type came be a {@link CameraEventType}, <code>undefined</code>, an object with <code>eventType</code>
         * and <code>modifier</code> properties with types <code>CameraEventType</code> and {@link KeyboardEventModifier},
         * or an array of any of the preceding.
         * </p>
         * @type {CameraEventType|Array|undefined}
         * @default {@link CameraEventType.LEFT_DRAG}
         */
        this.translateEventTypes = CameraEventType.LEFT_DRAG;
        /**
         * The input that allows the user to zoom in/out.
         * <p>
         * The type came be a {@link CameraEventType}, <code>undefined</code>, an object with <code>eventType</code>
         * and <code>modifier</code> properties with types <code>CameraEventType</code> and {@link KeyboardEventModifier},
         * or an array of any of the preceding.
         * </p>
         * @type {CameraEventType|Array|undefined}
         * @default [{@link CameraEventType.RIGHT_DRAG}, {@link CameraEventType.WHEEL}, {@link CameraEventType.PINCH}]
         */
        this.zoomEventTypes = [CameraEventType.RIGHT_DRAG, CameraEventType.WHEEL, CameraEventType.PINCH];
        /**
         * The input that allows the user to rotate around the globe or another object. This only applies in 3D and Columbus view modes.
         * <p>
         * The type came be a {@link CameraEventType}, <code>undefined</code>, an object with <code>eventType</code>
         * and <code>modifier</code> properties with types <code>CameraEventType</code> and {@link KeyboardEventModifier},
         * or an array of any of the preceding.
         * </p>
         * @type {CameraEventType|Array|undefined}
         * @default {@link CameraEventType.LEFT_DRAG}
         */
        this.rotateEventTypes = CameraEventType.LEFT_DRAG;
        /**
         * The input that allows the user to tilt in 3D and Columbus view or twist in 2D.
         * <p>
         * The type came be a {@link CameraEventType}, <code>undefined</code>, an object with <code>eventType</code>
         * and <code>modifier</code> properties with types <code>CameraEventType</code> and {@link KeyboardEventModifier},
         * or an array of any of the preceding.
         * </p>
         * @type {CameraEventType|Array|undefined}
         * @default [{@link CameraEventType.MIDDLE_DRAG}, {@link CameraEventType.PINCH}, {
         *     eventType : {@link CameraEventType.LEFT_DRAG},
         *     modifier : {@link KeyboardEventModifier.CTRL}
         * }]
         */
        this.tiltEventTypes = [CameraEventType.MIDDLE_DRAG, CameraEventType.PINCH, {
            eventType : CameraEventType.LEFT_DRAG,
            modifier : KeyboardEventModifier.CTRL
        }];
        /**
         * The input that allows the user to change the direction the camera is viewing. This only applies in 3D and Columbus view modes.
         * <p>
         * The type came be a {@link CameraEventType}, <code>undefined</code>, an object with <code>eventType</code>
         * and <code>modifier</code> properties with types <code>CameraEventType</code> and {@link KeyboardEventModifier},
         * or an array of any of the preceding.
         * </p>
         * @type {CameraEventType|Array|undefined}
         * @default { eventType : {@link CameraEventType.LEFT_DRAG}, modifier : {@link KeyboardEventModifier.SHIFT} }
         */
        this.lookEventTypes = {
            eventType : CameraEventType.LEFT_DRAG,
            modifier : KeyboardEventModifier.SHIFT
        };
        /**
         * The minimum height the camera must be before testing for intersection with the terrain instead of the ellipsoid.
         * @type {Number}
         * @default 150000.0
         */
        this.minimumTerrainHeight = 150000.0;

        this._camera = camera;
        this._canvas = canvas;

        var globe;
        var ellipsoid;

        globeOrEllipsoid = defaultValue(globeOrEllipsoid, Ellipsoid.WGS84);
        if (defined(globeOrEllipsoid.ellipsoid)) {
            globe = globeOrEllipsoid;
            ellipsoid = globe.ellipsoid;
        } else {
            ellipsoid = globeOrEllipsoid;
        }

        this._globe = globe;
        this._ellipsoid = ellipsoid;

        this._aggregator = new CameraEventAggregator(this._canvas);

        this._lastInertiaSpinMovement = undefined;
        this._lastInertiaZoomMovement = undefined;
        this._lastInertiaTranslateMovement = undefined;
        this._lastInertiaWheelZoomMovement = undefined;
        this._lastInertiaTiltMovement = undefined;

        this._animationCollection = new AnimationCollection();
        this._animation = undefined;

        this._horizontalRotationAxis = undefined;

        // Constants, Make any of these public?
        var radius = this._ellipsoid.maximumRadius;
        this._zoomFactor = 5.0;
        this._rotateFactor = 1.0 / radius;
        this._rotateRateRangeAdjustment = radius;
        this._maximumRotateRate = 1.77;
        this._minimumRotateRate = 1.0 / 5000.0;
        this._translateFactor = 1.0;
        this._minimumZoomRate = 20.0;
        this._maximumZoomRate = FAR;
    };

    defineProperties(ScreenSpaceCameraController.prototype, {
        /**
         * Gets and sets the globe. The globe is used to determine the size of the map in 2D and Columbus view
         * as well as how fast to rotate the camera based on the distance to its surface.
         * @memberof ScreenSpaceCameraController.prototype
         * @type {Globe|Ellipsoid}
         */
        globe : {
            get : function() {
                if (defined(this._globe)) {
                    return this._globe;
                }

                return this._ellipsoid;
            },
            set : function(globe) {
                //>>includeStart('debug', pragmas.debug);
                if (!defined(globe)) {
                    throw new DeveloperError('globe is required');
                }
                //>>includeEnd('debug');

                var ellipsoid = globe.ellipsoid;
                if (!defined(ellipsoid)) {
                    ellipsoid = globe;
                    globe = undefined;
                }

                this._globe = globe;
                this._ellipsoid = ellipsoid;

                var radius = ellipsoid.maximumRadius;
                this._rotateFactor = 1.0 / radius;
                this._rotateRateRangeAdjustment = radius;
            }
        }
    });

    function decay(time, coefficient) {
        if (time < 0) {
            return 0.0;
        }

        var tau = (1.0 - coefficient) * 25.0;
        return Math.exp(-tau * time);
    }

    function sameMousePosition(movement) {
        return Cartesian2.equalsEpsilon(movement.startPosition, movement.endPosition, CesiumMath.EPSILON14);
    }

    // If the time between mouse down and mouse up is not between
    // these thresholds, the camera will not move with inertia.
    // This value is probably dependent on the browser and/or the
    // hardware. Should be investigated further.
    var inertiaMaxClickTimeThreshold = 0.4;

    function maintainInertia(aggregator, frameState, type, modifier, decayCoef, action, object, lastMovementName) {
        var movementState = object[lastMovementName];
        if (!defined(movementState)) {
            movementState = object[lastMovementName] = {
                startPosition : new Cartesian2(),
                endPosition : new Cartesian2(),
                motion : new Cartesian2(),
                active : false
            };
        }

        var ts = aggregator.getButtonPressTime(type, modifier);
        var tr = aggregator.getButtonReleaseTime(type, modifier);

        var threshold = ts && tr && ((tr.getTime() - ts.getTime()) / 1000.0);
        var now = new Date();
        var fromNow = tr && ((now.getTime() - tr.getTime()) / 1000.0);

        if (ts && tr && threshold < inertiaMaxClickTimeThreshold) {
            var d = decay(fromNow, decayCoef);

            if (!movementState.active) {
                var lastMovement = aggregator.getLastMovement(type, modifier);
                if (!defined(lastMovement) || sameMousePosition(lastMovement)) {
                    return;
                }

                movementState.motion.x = (lastMovement.endPosition.x - lastMovement.startPosition.x) * 0.5;
                movementState.motion.y = (lastMovement.endPosition.y - lastMovement.startPosition.y) * 0.5;

                Cartesian2.clone(lastMovement.startPosition, movementState.startPosition);

                Cartesian2.multiplyByScalar(movementState.motion, d, movementState.endPosition);
                Cartesian2.add(movementState.startPosition, movementState.endPosition, movementState.endPosition);

                movementState.active = true;
            } else {
                Cartesian2.clone(movementState.endPosition, movementState.startPosition);

                Cartesian2.multiplyByScalar(movementState.motion, d, movementState.endPosition);
                Cartesian2.add(movementState.startPosition, movementState.endPosition, movementState.endPosition);

                Cartesian3.clone(Cartesian2.ZERO, movementState.motion);
            }

            // If value from the decreasing exponential function is close to zero,
            // the end coordinates may be NaN.
            if (isNaN(movementState.endPosition.x) || isNaN(movementState.endPosition.y) || sameMousePosition(movementState)) {
                movementState.active = false;
                return;
            }

            if (!aggregator.isButtonDown(type, modifier)) {
                action(object, movementState, frameState);
            }
        } else {
            movementState.active = false;
        }
    }

    var scratchEventTypeArray = [];

    function reactToInput(controller, frameState, enabled, eventTypes, action, inertiaConstant, inertiaStateName) {
        if (!defined(eventTypes)) {
            return;
        }

        var aggregator = controller._aggregator;

        if (!isArray(eventTypes)) {
            scratchEventTypeArray[0] = eventTypes;
            eventTypes = scratchEventTypeArray;
        }

        var length = eventTypes.length;
        for (var i = 0; i < length; ++i) {
            var eventType = eventTypes[i];
            var type = defined(eventType.eventType) ? eventType.eventType : eventType;
            var modifier = eventType.modifier;

            var movement = aggregator.isMoving(type, modifier) && aggregator.getMovement(type, modifier);

            if (controller.enableInputs && enabled) {
                if (movement) {
                    action(controller, movement, frameState);
                } else if (inertiaConstant < 1.0) {
                    maintainInertia(aggregator, frameState, type, modifier, inertiaConstant, action, controller, inertiaStateName);
                }
            }
        }
    }

    function handleZoom(object, movement, zoomFactor, distanceMeasure, unitPositionDotDirection) {
        var percentage = 1.0;
        if (defined(unitPositionDotDirection)) {
            percentage = CesiumMath.clamp(Math.abs(unitPositionDotDirection), 0.25, 1.0);
        }

        // distanceMeasure should be the height above the ellipsoid.
        // The zoomRate slows as it approaches the surface and stops minimumZoomDistance above it.
        var minHeight = object.minimumZoomDistance * percentage;
        var maxHeight = object.maximumZoomDistance;

        var minDistance = distanceMeasure - minHeight;
        var zoomRate = zoomFactor * minDistance;
        zoomRate = CesiumMath.clamp(zoomRate, object._minimumZoomRate, object._maximumZoomRate);

        var diff = movement.endPosition.y - movement.startPosition.y;
        var rangeWindowRatio = diff / object._canvas.clientHeight;
        rangeWindowRatio = Math.min(rangeWindowRatio, object.maximumMovementRatio);
        var distance = zoomRate * rangeWindowRatio;

        if (distance > 0.0 && Math.abs(distanceMeasure - minHeight) < 1.0) {
            return;
        }

        if (distance < 0.0 && Math.abs(distanceMeasure - maxHeight) < 1.0) {
            return;
        }

        if (distanceMeasure - distance < minHeight) {
            distance = distanceMeasure - minHeight - 1.0;
        } else if (distanceMeasure - distance > maxHeight) {
            distance = distanceMeasure - maxHeight;
        }

        object._camera.zoomIn(distance);
    }

    var translate2DStart = new Ray();
    var translate2DEnd = new Ray();
    var scratchTranslateP0 = new Cartesian3();
    var scratchTranslateP1 = new Cartesian3();

    function translate2D(controller, movement) {
        var camera = controller._camera;
        var start = camera.getPickRay(movement.startPosition, translate2DStart).origin;
        var end = camera.getPickRay(movement.endPosition, translate2DEnd).origin;

        var position = camera.position;
        var p0 = Cartesian3.subtract(start, position, scratchTranslateP0);
        var p1 = Cartesian3.subtract(end, position, scratchTranslateP1);
        var direction = Cartesian3.subtract(p0, p1, scratchTranslateP0);
        var distance = Cartesian3.magnitude(direction);

        if (distance > 0.0) {
            Cartesian3.normalize(direction, direction);
            camera.move(direction, distance);
        }
    }

    function zoom2D(controller, movement) {
        if (defined(movement.distance)) {
            movement = movement.distance;
        }

        handleZoom(controller, movement, controller._zoomFactor, controller._camera.getMagnitude());
    }

    var twist2DStart = new Cartesian2();
    var twist2DEnd = new Cartesian2();
    function twist2D(controller, movement) {
        if (defined(movement.angleAndHeight)) {
            singleAxisTwist2D(controller, movement.angleAndHeight);
            return;
        }

        var width = controller._canvas.clientWidth;
        var height = controller._canvas.clientHeight;

        var start = twist2DStart;
        start.x = (2.0 / width) * movement.startPosition.x - 1.0;
        start.y = (2.0 / height) * (height - movement.startPosition.y) - 1.0;
        Cartesian2.normalize(start, start);

        var end = twist2DEnd;
        end.x = (2.0 / width) * movement.endPosition.x - 1.0;
        end.y = (2.0 / height) * (height - movement.endPosition.y) - 1.0;
        Cartesian2.normalize(end, end);

        var startTheta = Math.acos(start.x);
        if (start.y < 0) {
            startTheta = CesiumMath.TWO_PI - startTheta;
        }
        var endTheta = Math.acos(end.x);
        if (end.y < 0) {
            endTheta = CesiumMath.TWO_PI - endTheta;
        }
        var theta = endTheta - startTheta;

        controller._camera.twistRight(theta);
    }

    function singleAxisTwist2D(controller, movement) {
        var rotateRate = controller._rotateFactor * controller._rotateRateRangeAdjustment;

        if (rotateRate > controller._maximumRotateRate) {
            rotateRate = controller._maximumRotateRate;
        }

        if (rotateRate < controller._minimumRotateRate) {
            rotateRate = controller._minimumRotateRate;
        }

        var phiWindowRatio = (movement.endPosition.x - movement.startPosition.x) / controller._canvas.clientWidth;
        phiWindowRatio = Math.min(phiWindowRatio, controller.maximumMovementRatio);

        var deltaPhi = rotateRate * phiWindowRatio * Math.PI * 4.0;

        controller._camera.twistRight(deltaPhi);
    }

    function update2D(controller, frameState) {
        if (controller._aggregator.anyButtonDown()) {
            controller._animationCollection.removeAll();
        }

        reactToInput(controller, frameState, controller.enableTranslate, controller.translateEventTypes, translate2D, controller.inertiaTranslate, '_lastInertiaTranslateMovement');
        reactToInput(controller, frameState, controller.enableZoom, controller.zoomEventTypes, zoom2D, controller.inertiaZoom, '_lastInertiaZoomMovement');
        reactToInput(controller, frameState, controller.enableRotate, controller.tiltEventTypes, twist2D, controller.inertiaSpin, '_lastInertiaTiltMovement');

        if (!controller._aggregator.anyButtonDown() &&
                (!defined(controller._lastInertiaZoomMovement) || !controller._lastInertiaZoomMovement.active) &&
                (!defined(controller._lastInertiaTranslateMovement) || !controller._lastInertiaTranslateMovement.active) &&
                !controller._animationCollection.contains(controller._animation)) {
            var animation = controller._camera.createCorrectPositionAnimation(controller.bounceAnimationTime);
            if (defined(animation)) {
                controller._animation = controller._animationCollection.add(animation);
            }
        }

        controller._animationCollection.update();
    }

    var translateCVStartRay = new Ray();
    var translateCVEndRay = new Ray();
    var translateCVStartPos = new Cartesian3();
    var translateCVEndPos = new Cartesian3();
    var translatCVDifference = new Cartesian3();
    var translateCVOrigin = new Cartesian3();
    var translateCVPlane = new Plane(Cartesian3.ZERO, 0.0);

    function translateCV(controller, movement, frameState) {
        var camera = controller._camera;
        var startRay = camera.getPickRay(movement.startPosition, translateCVStartRay);
        var endRay = camera.getPickRay(movement.endPosition, translateCVEndRay);

        var origin = Cartesian3.clone(Cartesian3.ZERO, translateCVOrigin);
        var normal = Cartesian3.UNIT_X;

        var startPlanePos;

        if (defined(controller._globe) && controller._camera.position.z < controller.minimumTerrainHeight) {
            startPlanePos = controller._globe.pick(startRay, frameState, translateCVStartPos);
            if (defined(startPlanePos)) {
                origin.x = startPlanePos.x;
            }
        }

        if (!defined(startPlanePos)) {
            var position = startRay.origin;
            var direction = startRay.direction;

            var scalar = -Cartesian3.dot(normal, position) / Cartesian3.dot(normal, direction);
            startPlanePos = Cartesian3.multiplyByScalar(direction, scalar, translateCVStartPos);
            Cartesian3.add(position, startPlanePos, startPlanePos);
        }

        var plane = Plane.fromPointNormal(origin, normal, translateCVPlane);
        var endPlanePos = IntersectionTests.rayPlane(endRay, plane, translateCVEndPos);

        if (!defined(startPlanePos) || !defined(endPlanePos)) {
            return;
        }

        var diff = Cartesian3.subtract(startPlanePos, endPlanePos, translatCVDifference);
        var temp = diff.x;
        diff.x = diff.y;
        diff.y = diff.z;
        diff.z = temp;
        var mag = Cartesian3.magnitude(diff);
        if (mag > CesiumMath.EPSILON6) {
            Cartesian3.normalize(diff, diff);
            camera.move(diff, mag);
        }
    }

    var rotateCVWindowPos = new Cartesian2();
    var rotateCVWindowRay = new Ray();
    var rotateCVCenter = new Cartesian3();
    var rotateTransform = new Matrix4();
    function rotateCV(controller, movement, frameState) {
        if (defined(movement.angleAndHeight)) {
            movement = movement.angleAndHeight;
        }

        var windowPosition = rotateCVWindowPos;
        windowPosition.x = controller._canvas.clientWidth / 2;
        windowPosition.y = controller._canvas.clientHeight / 2;
        var ray = controller._camera.getPickRay(windowPosition, rotateCVWindowRay);
        var normal = Cartesian3.UNIT_X;

        var center;

        if (defined(controller._globe) && controller._camera.position.z < controller.minimumTerrainHeight) {
            center = controller._globe.pick(ray, frameState, rotateCVCenter);
        }

        if (!defined(center)) {
            var position = ray.origin;
            var direction = ray.direction;
            var scalar = -Cartesian3.dot(normal, position) / Cartesian3.dot(normal, direction);
            center = Cartesian3.multiplyByScalar(direction, scalar, rotateCVCenter);
            Cartesian3.add(position, center, center);
        }

        var transform = Matrix4.fromTranslation(center, rotateTransform);

        var oldGlobe = controller.globe;
        controller.globe = Ellipsoid.UNIT_SPHERE;

        rotate3D(controller, movement, frameState, transform, Cartesian3.UNIT_Z);

        controller.globe = oldGlobe;
    }

    var zoomCVWindowPos = new Cartesian2();
    var zoomCVWindowRay = new Ray();
    function zoomCV(controller, movement) {
        if (defined(movement.distance)) {
            movement = movement.distance;
        }

        var windowPosition = zoomCVWindowPos;
        windowPosition.x = controller._canvas.clientWidth / 2;
        windowPosition.y = controller._canvas.clientHeight / 2;
        var ray = controller._camera.getPickRay(windowPosition, zoomCVWindowRay);
        var normal = Cartesian3.UNIT_X;

        var position = ray.origin;
        var direction = ray.direction;
        var scalar = -Cartesian3.dot(normal, position) / Cartesian3.dot(normal, direction);

        handleZoom(controller, movement, controller._zoomFactor, scalar);
    }

    function updateCV(controller, frameState) {
        if (controller.columbusViewMode === CameraColumbusViewMode.LOCKED) {
                reactToInput(controller, frameState, controller.enableRotate, controller.rotateEventTypes, rotate3D, controller.inertiaSpin, '_lastInertiaSpinMovement');
                reactToInput(controller, frameState, controller.enableZoom, controller.zoomEventTypes, zoom3D, controller.inertiaZoom, '_lastInertiaZoomMovement');
        } else {
            if (controller._aggregator.anyButtonDown()) {
                controller._animationCollection.removeAll();
            }

            reactToInput(controller, frameState, controller.enableTilt, controller.tiltEventTypes, rotateCV, controller.inertiaSpin, '_lastInertiaTiltMovement');
            reactToInput(controller, frameState, controller.enableTranslate, controller.translateEventTypes, translateCV, controller.inertiaTranslate, '_lastInertiaTranslateMovement');
            reactToInput(controller, frameState, controller.enableZoom, controller.zoomEventTypes, zoomCV, controller.inertiaZoom, '_lastInertiaZoomMovement');
            reactToInput(controller, frameState, controller.enableLook, controller.lookEventTypes, look3D);

            if (!controller._aggregator.anyButtonDown() && (!defined(controller._lastInertiaZoomMovement) || !controller._lastInertiaZoomMovement.active) &&
                    (!defined(controller._lastInertiaTranslateMovement) || !controller._lastInertiaTranslateMovement.active) &&
                    !controller._animationCollection.contains(controller._animation)) {
                var animation = controller._camera.createCorrectPositionAnimation(controller.bounceAnimationTime);
                if (defined(animation)) {
                    controller._animation = controller._animationCollection.add(animation);
                }
            }

            controller._animationCollection.update();
        }
    }

    var spin3DPick = new Cartesian3();
    var scratchStartRay = new Ray();
    var scratchCartographic = new Cartographic();
    var scratchMousePos = new Cartesian3();
    var scratchRadii = new Cartesian3();
    var scratchEllipsoid = new Ellipsoid();

    function spin3D(controller, movement, frameState) {
        if (defined(controller._camera.pickEllipsoid(movement.startPosition, controller._ellipsoid, spin3DPick))) {
            var height = controller._ellipsoid.cartesianToCartographic(controller._camera.positionWC, scratchCartographic).height;
            if (defined(controller._globe) && height < controller.minimumTerrainHeight) {
                var startRay = controller._camera.getPickRay(movement.startPosition, scratchStartRay);
                var mousePos = controller._globe.pick(startRay, frameState, scratchMousePos);
                if (!defined(mousePos)) {
                    pan3D(controller, movement, frameState, controller._ellipsoid);
                } else {
                    var magnitude = Cartesian3.magnitude(mousePos);
                    var radii = scratchRadii;
                    radii.x = radii.y = radii.z = magnitude;
                    var ellipsoid = Ellipsoid.fromCartesian3(radii, scratchEllipsoid);
                    pan3D(controller, movement, frameState, ellipsoid);
                }
            } else {
                pan3D(controller, movement, frameState, controller._ellipsoid);
            }
        } else {
            rotate3D(controller, movement, frameState);
        }
    }

    var rotate3DRestrictedDirection = Cartesian3.clone(Cartesian3.ZERO);
    var rotate3DScratchCartesian3 = new Cartesian3();
    var rotate3DNegateScratch = new Cartesian3();
    var rotate3DInverseMatrixScratch = new Matrix4();

    function rotate3D(controller, movement, frameState, transform, constrainedAxis, restrictedAngle) {
        var camera = controller._camera;
        var oldAxis = camera.constrainedAxis;
        if (defined(constrainedAxis)) {
            camera.constrainedAxis = constrainedAxis;
        }

        var rho = Cartesian3.magnitude(camera.position);
        var rotateRate = controller._rotateFactor * (rho - controller._rotateRateRangeAdjustment);

        if (rotateRate > controller._maximumRotateRate) {
            rotateRate = controller._maximumRotateRate;
        }

        if (rotateRate < controller._minimumRotateRate) {
            rotateRate = controller._minimumRotateRate;
        }

        var phiWindowRatio = (movement.startPosition.x - movement.endPosition.x) / controller._canvas.clientWidth;
        var thetaWindowRatio = (movement.startPosition.y - movement.endPosition.y) / controller._canvas.clientHeight;
        phiWindowRatio = Math.min(phiWindowRatio, controller.maximumMovementRatio);
        thetaWindowRatio = Math.min(thetaWindowRatio, controller.maximumMovementRatio);

        var deltaPhi = rotateRate * phiWindowRatio * Math.PI * 2.0;
        var deltaTheta = rotateRate * thetaWindowRatio * Math.PI;

        if (defined(camera.constrainedAxis) && !defined(transform)) {
            var positionNormal = Cartesian3.normalize(camera.position, rotate3DScratchCartesian3);
            var northParallel = Cartesian3.equalsEpsilon(positionNormal, camera.constrainedAxis, CesiumMath.EPSILON2);
            var southParallel = Cartesian3.equalsEpsilon(positionNormal, Cartesian3.negate(camera.constrainedAxis, rotate3DNegateScratch), CesiumMath.EPSILON2);

            if (!northParallel && !southParallel) {
                var up;
                if (Cartesian3.dot(camera.position, camera.direction) + 1 < CesiumMath.EPSILON4) {
                    up = camera.up;
                } else {
                    up = camera.direction;
                }

                var east;
                if (Cartesian3.equalsEpsilon(camera.constrainedAxis, positionNormal, CesiumMath.EPSILON2)) {
                    east = camera.right;
                } else {
                    east = Cartesian3.cross(camera.constrainedAxis, positionNormal, rotate3DScratchCartesian3);
                    Cartesian3.normalize(east, east);
                }

                var rDotE = Cartesian3.dot(camera.right, east);
                var signRDotE = (CesiumMath.sign(rDotE) < 0.0) ? -1.0 : 1.0;
                rDotE = Math.abs(rDotE);
                var uDotA = Cartesian3.dot(up, camera.constrainedAxis);
                var uDotE = Cartesian3.dot(up, east);
                var signInnerSum = ((uDotA > 0.0 && uDotE > 0.0) || (uDotA < 0.0 && uDotE < 0.0)) ? -1.0 : 1.0;
                uDotA = Math.abs(uDotA);

                var originalDeltaTheta = deltaTheta;
                deltaTheta = signRDotE * (deltaTheta * uDotA - signInnerSum * deltaPhi * (1.0 - rDotE));
                deltaPhi = signRDotE * (deltaPhi * rDotE + signInnerSum * originalDeltaTheta * (1.0 - uDotA));
            }
        }

        camera.rotateRight(deltaPhi, transform);
        camera.rotateUp(deltaTheta, transform);

        if (defined(restrictedAngle)) {
            var direction = Cartesian3.clone(camera.directionWC, rotate3DRestrictedDirection);
            var invTransform = Matrix4.inverseTransformation(transform, rotate3DInverseMatrixScratch);
            direction = Matrix4.multiplyByPointAsVector(invTransform, direction, direction);

            var dot = -Cartesian3.dot(direction, constrainedAxis);
            var angle = Math.acos(dot);
            if (angle > restrictedAngle) {
                angle -= restrictedAngle;
                camera.rotateUp(-angle, transform);
            }
        }

        camera.constrainedAxis = oldAxis;
    }

    var pan3DP0 = Cartesian4.clone(Cartesian4.UNIT_W);
    var pan3DP1 = Cartesian4.clone(Cartesian4.UNIT_W);
    var pan3DTemp0 = new Cartesian3();
    var pan3DTemp1 = new Cartesian3();
    var pan3DTemp2 = new Cartesian3();
    var pan3DTemp3 = new Cartesian3();

    function pan3D(controller, movement, frameState, ellipsoid) {
        var camera = controller._camera;
        var p0 = camera.pickEllipsoid(movement.startPosition, ellipsoid, pan3DP0);
        var p1 = camera.pickEllipsoid(movement.endPosition, ellipsoid, pan3DP1);

        if (!defined(p0) || !defined(p1)) {
            return;
        }

        p0 = camera.worldToCameraCoordinates(p0, p0);
        p1 = camera.worldToCameraCoordinates(p1, p1);

        if (!defined(camera.constrainedAxis)) {
            Cartesian3.normalize(p0, p0);
            Cartesian3.normalize(p1, p1);
            var dot = Cartesian3.dot(p0, p1);
            var axis = Cartesian3.cross(p0, p1, pan3DTemp0);

            if (dot < 1.0 && !Cartesian3.equalsEpsilon(axis, Cartesian3.ZERO, CesiumMath.EPSILON14)) { // dot is in [0, 1]
                var angle = Math.acos(dot);
                camera.rotate(axis, angle);
            }
        } else {
            var basis0 = camera.constrainedAxis;
            var basis1 = Cartesian3.mostOrthogonalAxis(basis0, pan3DTemp0);
            Cartesian3.cross(basis1, basis0, basis1);
            Cartesian3.normalize(basis1, basis1);
            var basis2 = Cartesian3.cross(basis0, basis1, pan3DTemp1);

            var startRho = Cartesian3.magnitude(p0);
            var startDot = Cartesian3.dot(basis0, p0);
            var startTheta = Math.acos(startDot / startRho);
            var startRej = Cartesian3.multiplyByScalar(basis0, startDot, pan3DTemp2);
            Cartesian3.subtract(p0, startRej, startRej);
            Cartesian3.normalize(startRej, startRej);

            var endRho = Cartesian3.magnitude(p1);
            var endDot = Cartesian3.dot(basis0, p1);
            var endTheta = Math.acos(endDot / endRho);
            var endRej = Cartesian3.multiplyByScalar(basis0, endDot, pan3DTemp3);
            Cartesian3.subtract(p1, endRej, endRej);
            Cartesian3.normalize(endRej, endRej);

            var startPhi = Math.acos(Cartesian3.dot(startRej, basis1));
            if (Cartesian3.dot(startRej, basis2) < 0) {
                startPhi = CesiumMath.TWO_PI - startPhi;
            }

            var endPhi = Math.acos(Cartesian3.dot(endRej, basis1));
            if (Cartesian3.dot(endRej, basis2) < 0) {
                endPhi = CesiumMath.TWO_PI - endPhi;
            }

            var deltaPhi = startPhi - endPhi;

            var east;
            if (Cartesian3.equalsEpsilon(basis0, camera.position, CesiumMath.EPSILON2)) {
                east = camera.right;
            } else {
                east = Cartesian3.cross(basis0, camera.position, pan3DTemp0);
            }

            var planeNormal = Cartesian3.cross(basis0, east, pan3DTemp0);
            var side0 = Cartesian3.dot(planeNormal, Cartesian3.subtract(p0, basis0, pan3DTemp1));
            var side1 = Cartesian3.dot(planeNormal, Cartesian3.subtract(p1, basis0, pan3DTemp1));

            var deltaTheta;
            if (side0 > 0 && side1 > 0) {
                deltaTheta = endTheta - startTheta;
            } else if (side0 > 0 && side1 <= 0) {
                if (Cartesian3.dot(camera.position, basis0) > 0) {
                    deltaTheta = -startTheta - endTheta;
                } else {
                    deltaTheta = startTheta + endTheta;
                }
            } else {
                deltaTheta = startTheta - endTheta;
            }

            camera.rotateRight(deltaPhi);
            camera.rotateUp(deltaTheta);
        }
    }

    var zoom3DUnitPosition = new Cartesian3();
    function zoom3D(controller, movement) {
        if (defined(movement.distance)) {
            movement = movement.distance;
        }

        var camera = controller._camera;
        var ellipsoid = controller._ellipsoid;

        var height = ellipsoid.cartesianToCartographic(camera.position).height;
        var unitPosition = Cartesian3.normalize(camera.position, zoom3DUnitPosition);

        handleZoom(controller, movement, controller._zoomFactor, height, Cartesian3.dot(unitPosition, camera.direction));
    }

    var tilt3DWindowPos = new Cartesian2();
    var tilt3DRay = new Ray();
    var tilt3DCart = new Cartographic();
    var tilt3DCenter = Cartesian4.clone(Cartesian4.UNIT_W);
    var tilt3DTransform = new Matrix4();

    function tilt3D(controller, movement, frameState) {
        if (defined(movement.angleAndHeight)) {
            movement = movement.angleAndHeight;
        }

        var camera = controller._camera;

        var ellipsoid = controller._ellipsoid;
        var minHeight = controller.minimumZoomDistance * 0.25;
        var height = ellipsoid.cartesianToCartographic(camera.positionWC).height;
        if (height - minHeight - 1.0 < CesiumMath.EPSILON3 &&
                movement.endPosition.y - movement.startPosition.y < 0) {
            return;
        }

        var windowPosition = tilt3DWindowPos;
        windowPosition.x = controller._canvas.clientWidth / 2;
        windowPosition.y = controller._canvas.clientHeight / 2;
        var ray = camera.getPickRay(windowPosition, tilt3DRay);

        var center;
        var intersection;

        if (defined(controller._globe) && height < controller.minimumTerrainHeight) {
            center = controller._globe.pick(ray, frameState, tilt3DCenter);
        }

        if (!defined(center)) {
            intersection = IntersectionTests.rayEllipsoid(ray, ellipsoid);
            if (defined(intersection)) {
                center = Ray.getPoint(ray, intersection.start, tilt3DCenter);
            } else {
                var grazingAltitudeLocation = IntersectionTests.grazingAltitudeLocation(ray, ellipsoid);
                if (!defined(grazingAltitudeLocation)) {
                    return;
                }
                var grazingAltitudeCart = ellipsoid.cartesianToCartographic(grazingAltitudeLocation, tilt3DCart);
                grazingAltitudeCart.height = 0.0;
                center = ellipsoid.cartographicToCartesian(grazingAltitudeCart, tilt3DCenter);
            }
        }

        var transform = Transforms.eastNorthUpToFixedFrame(center, ellipsoid, tilt3DTransform);

        var oldGlobe = controller.globe;
        controller.globe = Ellipsoid.UNIT_SPHERE;

        var angle = (minHeight * 0.25) / Cartesian3.distance(center, camera.position);
        rotate3D(controller, movement, frameState, transform, Cartesian3.UNIT_Z, CesiumMath.PI_OVER_TWO - angle);

        controller.globe = oldGlobe;
    }

    var look3DStartPos = new Cartesian2();
    var look3DEndPos = new Cartesian2();
    var look3DStartRay = new Ray();
    var look3DEndRay = new Ray();
    function look3D(controller, movement) {
        var camera = controller._camera;

        var startPos = look3DStartPos;
        startPos.x = movement.startPosition.x;
        startPos.y = 0.0;
        var endPos = look3DEndPos;
        endPos.x = movement.endPosition.x;
        endPos.y = 0.0;
        var start = camera.getPickRay(startPos, look3DStartRay).direction;
        var end = camera.getPickRay(endPos, look3DEndRay).direction;

        var angle = 0.0;
        var dot = Cartesian3.dot(start, end);
        if (dot < 1.0) { // dot is in [0, 1]
            angle = Math.acos(dot);
        }
        angle = (movement.startPosition.x > movement.endPosition.x) ? -angle : angle;
        var rotationAxis = controller._horizontalRotationAxis;
        if (defined(rotationAxis)) {
            camera.look(rotationAxis, angle);
        } else {
            camera.lookLeft(angle);
        }

        startPos.x = 0.0;
        startPos.y = movement.startPosition.y;
        endPos.x = 0.0;
        endPos.y = movement.endPosition.y;
        start = camera.getPickRay(startPos, look3DStartRay).direction;
        end = camera.getPickRay(endPos, look3DEndRay).direction;

        angle = 0.0;
        dot = Cartesian3.dot(start, end);
        if (dot < 1.0) { // dot is in [0, 1]
            angle = Math.acos(dot);
        }
        angle = (movement.startPosition.y > movement.endPosition.y) ? -angle : angle;
        camera.lookUp(angle);
    }

    function update3D(controller, frameState) {
        reactToInput(controller, frameState, controller.enableRotate, controller.rotateEventTypes, spin3D, controller.inertiaSpin, '_lastInertiaSpinMovement');
        reactToInput(controller, frameState, controller.enableZoom, controller.zoomEventTypes, zoom3D, controller.inertiaZoom, '_lastInertiaZoomMovement');
        reactToInput(controller, frameState, controller.enableTilt, controller.tiltEventTypes, tilt3D, controller.inertiaSpin, '_lastInertiaTiltMovement');
        reactToInput(controller, frameState, controller.enableLook, controller.lookEventTypes, look3D);
    }

    /**
     * @private
     */
    ScreenSpaceCameraController.prototype.update = function(frameState) {
        var mode = frameState.mode;
        if (mode === SceneMode.SCENE2D) {
            update2D(this, frameState);
        } else if (mode === SceneMode.COLUMBUS_VIEW) {
            this._horizontalRotationAxis = Cartesian3.UNIT_Z;
            updateCV(this, frameState);
        } else if (mode === SceneMode.SCENE3D) {
            this._horizontalRotationAxis = undefined;
            update3D(this, frameState);
        }

        this._aggregator.reset();
    };

    /**
     * Returns true if this object was destroyed; otherwise, false.
     * <br /><br />
     * If this object was destroyed, it should not be used; calling any function other than
     * <code>isDestroyed</code> will result in a {@link DeveloperError} exception.
     *
     * @memberof ScreenSpaceCameraController
     *
     * @returns {Boolean} <code>true</code> if this object was destroyed; otherwise, <code>false</code>.
     *
     * @see ScreenSpaceCameraController#destroy
     */
    ScreenSpaceCameraController.prototype.isDestroyed = function() {
        return false;
    };

    /**
     * Removes mouse listeners held by this object.
     * <br /><br />
     * Once an object is destroyed, it should not be used; calling any function other than
     * <code>isDestroyed</code> will result in a {@link DeveloperError} exception.  Therefore,
     * assign the return value (<code>undefined</code>) to the object as done in the example.
     *
     * @memberof ScreenSpaceCameraController
     *
     * @returns {undefined}
     *
     * @exception {DeveloperError} This object was destroyed, i.e., destroy() was called.
     *
     * @see ScreenSpaceCameraController#isDestroyed
     *
     * @example
     * controller = controller && controller.destroy();
     */
    ScreenSpaceCameraController.prototype.destroy = function() {
        this._animationCollection.removeAll();
        this._spinHandler = this._spinHandler && this._spinHandler.destroy();
        this._translateHandler = this._translateHandler && this._translateHandler.destroy();
        this._lookHandler = this._lookHandler && this._lookHandler.destroy();
        this._rotateHandler = this._rotateHandler && this._rotateHandler.destroy();
        this._zoomHandler = this._zoomHandler && this._zoomHandler.destroy();
        this._zoomWheelHandler = this._zoomWheelHandler && this._zoomWheelHandler.destroy();
        this._pinchHandler = this._pinchHandler && this._pinchHandler.destroy();
        return destroyObject(this);
    };

    return ScreenSpaceCameraController;
});<|MERGE_RESOLUTION|>--- conflicted
+++ resolved
@@ -1,16 +1,10 @@
 /*global define*/
 define([
-<<<<<<< HEAD
-=======
-        '../Core/defaultValue',
-        '../Core/defined',
-        '../Core/defineProperties',
-        '../Core/destroyObject',
->>>>>>> 2fe8fc88
         '../Core/Cartesian2',
         '../Core/Cartesian3',
         '../Core/Cartesian4',
         '../Core/Cartographic',
+        '../Core/defaultValue',
         '../Core/defined',
         '../Core/defineProperties',
         '../Core/destroyObject',
@@ -31,17 +25,11 @@
         './CameraEventType',
         './SceneMode'
     ], function(
-<<<<<<< HEAD
-=======
-        defaultValue,
-        defined,
-        defineProperties,
-        destroyObject,
->>>>>>> 2fe8fc88
         Cartesian2,
         Cartesian3,
         Cartesian4,
         Cartographic,
+        defaultValue,
         defined,
         defineProperties,
         destroyObject,
