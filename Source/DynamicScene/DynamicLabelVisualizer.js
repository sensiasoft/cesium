/*global define*/
define([
        '../Core/DeveloperError',
        '../Core/defined',
        '../Core/destroyObject',
        '../Core/Color',
        '../Core/Cartesian2',
        '../Core/Cartesian3',
        '../Scene/LabelCollection',
        '../Scene/LabelStyle',
        '../Scene/HorizontalOrigin',
        '../Scene/VerticalOrigin'
    ], function(
        DeveloperError,
        defined,
        destroyObject,
        Color,
        Cartesian2,
        Cartesian3,
        LabelCollection,
        LabelStyle,
        HorizontalOrigin,
        VerticalOrigin) {
    "use strict";

    /**
     * A DynamicObject visualizer which maps the DynamicLabel instance
     * in DynamicObject.label to a Label primitive.
     * @alias DynamicLabelVisualizer
     * @constructor
     *
     * @param {Scene} scene The scene the primitives will be rendered in.
     * @param {DynamicObjectCollection} [dynamicObjectCollection] The dynamicObjectCollection to visualize.
     *
     * @exception {DeveloperError} scene is required.
     *
     * @see DynamicLabel
     * @see Scene
     * @see DynamicObject
     * @see DynamicObjectCollection
     * @see CompositeDynamicObjectCollection
     * @see VisualizerCollection
     * @see DynamicBillboardVisualizer
     * @see DynamicConeVisualizer
     * @see DynamicConeVisualizerUsingCustomSensorr
     * @see DynamicPointVisualizer
     * @see DynamicPolygonVisualizer
     * @see DynamicPolylineVisualizer
     * @see DynamicPyramidVisualizer
     *
     */
    var DynamicLabelVisualizer = function(scene, dynamicObjectCollection) {
        if (!defined(scene)) {
            throw new DeveloperError('scene is required.');
        }
        this._scene = scene;
        this._unusedIndexes = [];
        this._dynamicObjectCollection = undefined;

        var labelCollection = this._labelCollection = new LabelCollection();
        scene.getPrimitives().add(labelCollection);
        this.setDynamicObjectCollection(dynamicObjectCollection);
    };

    /**
     * Returns the scene being used by this visualizer.
     *
     * @returns {Scene} The scene being used by this visualizer.
     */
    DynamicLabelVisualizer.prototype.getScene = function() {
        return this._scene;
    };

    /**
     * Gets the DynamicObjectCollection being visualized.
     *
     * @returns {DynamicObjectCollection} The DynamicObjectCollection being visualized.
     */
    DynamicLabelVisualizer.prototype.getDynamicObjectCollection = function() {
        return this._dynamicObjectCollection;
    };

    /**
     * Sets the DynamicObjectCollection to visualize.
     *
     * @param dynamicObjectCollection The DynamicObjectCollection to visualizer.
     */
    DynamicLabelVisualizer.prototype.setDynamicObjectCollection = function(dynamicObjectCollection) {
        var oldCollection = this._dynamicObjectCollection;
        if (oldCollection !== dynamicObjectCollection) {
            if (defined(oldCollection)) {
                oldCollection.objectsRemoved.removeEventListener(DynamicLabelVisualizer.prototype._onObjectsRemoved, this);
                this.removeAllPrimitives();
            }
            this._dynamicObjectCollection = dynamicObjectCollection;
            if (defined(dynamicObjectCollection)) {
                dynamicObjectCollection.objectsRemoved.addEventListener(DynamicLabelVisualizer.prototype._onObjectsRemoved, this);
            }
        }
    };

    /**
     * Updates all of the primitives created by this visualizer to match their
     * DynamicObject counterpart at the given time.
     *
     * @param {JulianDate} time The time to update to.
     *
     * @exception {DeveloperError} time is required.
     */
    DynamicLabelVisualizer.prototype.update = function(time) {
        if (!defined(time)) {
            throw new DeveloperError('time is requied.');
        }
        if (defined(this._dynamicObjectCollection)) {
            var dynamicObjects = this._dynamicObjectCollection.getObjects();
            for ( var i = 0, len = dynamicObjects.length; i < len; i++) {
                updateObject(this, time, dynamicObjects[i]);
            }
        }
    };

    /**
     * Removes all primitives from the scene.
     */
    DynamicLabelVisualizer.prototype.removeAllPrimitives = function() {
        this._unusedIndexes = [];
        this._labelCollection.removeAll();
        if (defined(this._dynamicObjectCollection)) {
            var dynamicObjects = this._dynamicObjectCollection.getObjects();
            for ( var i = dynamicObjects.length - 1; i > -1; i--) {
                dynamicObjects[i]._labelVisualizerIndex = undefined;
            }
        }
    };

    /**
     * Returns true if this object was destroyed; otherwise, false.
     * <br /><br />
     * If this object was destroyed, it should not be used; calling any function other than
     * <code>isDestroyed</code> will result in a {@link DeveloperError} exception.
     *
     * @memberof DynamicLabelVisualizer
     *
     * @return {Boolean} True if this object was destroyed; otherwise, false.
     *
     * @see DynamicLabelVisualizer#destroy
     */
    DynamicLabelVisualizer.prototype.isDestroyed = function() {
        return false;
    };

    /**
     * Destroys the WebGL resources held by this object.  Destroying an object allows for deterministic
     * release of WebGL resources, instead of relying on the garbage collector to destroy this object.
     * <br /><br />
     * Once an object is destroyed, it should not be used; calling any function other than
     * <code>isDestroyed</code> will result in a {@link DeveloperError} exception.  Therefore,
     * assign the return value (<code>undefined</code>) to the object as done in the example.
     *
     * @memberof DynamicLabelVisualizer
     *
     * @return {undefined}
     *
     * @exception {DeveloperError} This object was destroyed, i.e., destroy() was called.
     *
     * @see DynamicLabelVisualizer#isDestroyed
     *
     * @example
     * visualizer = visualizer && visualizer.destroy();
     */
    DynamicLabelVisualizer.prototype.destroy = function() {
        this.removeAllPrimitives();
        this._scene.getPrimitives().remove(this._labelCollection);
        return destroyObject(this);
    };

    var position;
    var fillColor;
    var outlineColor;
    var eyeOffset;
    var pixelOffset;
    function updateObject(dynamicLabelVisualizer, time, dynamicObject) {
        var dynamicLabel = dynamicObject.label;
        if (!defined(dynamicLabel)) {
            return;
        }

        var textProperty = dynamicLabel.text;
        if (!defined(textProperty)) {
            return;
        }

        var positionProperty = dynamicObject.position;
        if (!defined(positionProperty)) {
            return;
        }

        var label;
        var showProperty = dynamicLabel.show;
        var labelVisualizerIndex = dynamicObject._labelVisualizerIndex;
        var show = dynamicObject.isAvailable(time) && (!defined(showProperty) || showProperty.getValue(time));

        if (!show) {
            //don't bother creating or updating anything else
            if (defined(labelVisualizerIndex)) {
                label = dynamicLabelVisualizer._labelCollection.get(labelVisualizerIndex);
                label.setShow(false);
                dynamicLabelVisualizer._unusedIndexes.push(labelVisualizerIndex);
                dynamicObject._labelVisualizerIndex = undefined;
            }
            return;
        }

        if (!defined(labelVisualizerIndex)) {
            var unusedIndexes = dynamicLabelVisualizer._unusedIndexes;
            var length = unusedIndexes.length;
            if (length > 0) {
                labelVisualizerIndex = unusedIndexes.pop();
                label = dynamicLabelVisualizer._labelCollection.get(labelVisualizerIndex);
            } else {
                labelVisualizerIndex = dynamicLabelVisualizer._labelCollection.getLength();
                label = dynamicLabelVisualizer._labelCollection.add();
            }
            dynamicObject._labelVisualizerIndex = labelVisualizerIndex;
            label.dynamicObject = dynamicObject;

            // CZML_TODO Determine official defaults
            label.setText('');
            label.setScale(1.0);
            label.setFont('30px sans-serif');
            label.setFillColor(Color.WHITE);
            label.setOutlineColor(Color.BLACK);
            label.setOutlineWidth(1);
            label.setStyle(LabelStyle.FILL);
            label.setPixelOffset(Cartesian2.ZERO);
            label.setEyeOffset(Cartesian3.ZERO);
            label.setHorizontalOrigin(HorizontalOrigin.CENTER);
            label.setVerticalOrigin(VerticalOrigin.CENTER);
        } else {
            label = dynamicLabelVisualizer._labelCollection.get(labelVisualizerIndex);
        }

        label.setShow(show);

        var text = textProperty.getValue(time);
        if (defined(text)) {
            label.setText(text);
        }

<<<<<<< HEAD
        position = positionProperty.getValue(time, position);
        if (typeof position !== 'undefined') {
=======
        position = positionProperty.getValueCartesian(time, position);
        if (defined(position)) {
>>>>>>> 31760574
            label.setPosition(position);
        }

        var property = dynamicLabel.scale;
        if (defined(property)) {
            var scale = property.getValue(time);
            if (defined(scale)) {
                label.setScale(scale);
            }
        }

        property = dynamicLabel.font;
        if (defined(property)) {
            var font = property.getValue(time);
            if (defined(font)) {
                label.setFont(font);
            }
        }

        property = dynamicLabel.fillColor;
        if (defined(property)) {
            fillColor = property.getValue(time, fillColor);
            if (defined(fillColor)) {
                label.setFillColor(fillColor);
            }
        }

        property = dynamicLabel.outlineColor;
        if (defined(property)) {
            outlineColor = property.getValue(time, outlineColor);
            if (defined(outlineColor)) {
                label.setOutlineColor(outlineColor);
            }
        }

        property = dynamicLabel.outlineWidth;
        if (defined(property)) {
            var outlineWidth = property.getValue(time);
            if (defined(outlineWidth)) {
                label.setOutlineWidth(outlineWidth);
            }
        }

        property = dynamicLabel.style;
        if (defined(property)) {
            var style = property.getValue(time);
            if (defined(style)) {
                label.setStyle(style);
            }
        }

        property = dynamicLabel.pixelOffset;
        if (defined(property)) {
            pixelOffset = property.getValue(time, pixelOffset);
            if (defined(pixelOffset)) {
                label.setPixelOffset(pixelOffset);
            }
        }

        property = dynamicLabel.eyeOffset;
        if (defined(property)) {
            eyeOffset = property.getValue(time, eyeOffset);
            if (defined(eyeOffset)) {
                label.setEyeOffset(eyeOffset);
            }
        }

        property = dynamicLabel.horizontalOrigin;
        if (defined(property)) {
            var horizontalOrigin = property.getValue(time);
            if (defined(horizontalOrigin)) {
                label.setHorizontalOrigin(horizontalOrigin);
            }
        }

        property = dynamicLabel.verticalOrigin;
        if (defined(property)) {
            var verticalOrigin = property.getValue(time);
            if (defined(verticalOrigin)) {
                label.setVerticalOrigin(verticalOrigin);
            }
        }
    }

    DynamicLabelVisualizer.prototype._onObjectsRemoved = function(dynamicObjectCollection, dynamicObjects) {
        var thisLabelCollection = this._labelCollection;
        var thisUnusedIndexes = this._unusedIndexes;
        for ( var i = dynamicObjects.length - 1; i > -1; i--) {
            var dynamicObject = dynamicObjects[i];
            var labelVisualizerIndex = dynamicObject._labelVisualizerIndex;
            if (defined(labelVisualizerIndex)) {
                var label = thisLabelCollection.get(labelVisualizerIndex);
                label.setShow(false);
                thisUnusedIndexes.push(labelVisualizerIndex);
                dynamicObject._labelVisualizerIndex = undefined;
            }
        }
    };

    return DynamicLabelVisualizer;
});<|MERGE_RESOLUTION|>--- conflicted
+++ resolved
@@ -247,13 +247,8 @@
             label.setText(text);
         }
 
-<<<<<<< HEAD
         position = positionProperty.getValue(time, position);
-        if (typeof position !== 'undefined') {
-=======
-        position = positionProperty.getValueCartesian(time, position);
         if (defined(position)) {
->>>>>>> 31760574
             label.setPosition(position);
         }
 
