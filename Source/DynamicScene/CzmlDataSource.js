--- conflicted
+++ resolved
@@ -1192,16 +1192,6 @@
             dynamicObject.path = path = new DynamicPath();
         }
 
-<<<<<<< HEAD
-        processPacketData(Color, path, 'color', pathData.color, interval, sourceUri, dynamicObjectCollection);
-        processPacketData(Number, path, 'width', pathData.width, interval, sourceUri, dynamicObjectCollection);
-        processPacketData(Color, path, 'outlineColor', pathData.outlineColor, interval, sourceUri, dynamicObjectCollection);
-        processPacketData(Number, path, 'outlineWidth', pathData.outlineWidth, interval, sourceUri, dynamicObjectCollection);
-        processPacketData(Boolean, path, 'show', pathData.show, interval, sourceUri, dynamicObjectCollection);
-        processPacketData(Number, path, 'resolution', pathData.resolution, interval, sourceUri, dynamicObjectCollection);
-        processPacketData(Number, path, 'leadTime', pathData.leadTime, interval, sourceUri, dynamicObjectCollection);
-        processPacketData(Number, path, 'trailTime', pathData.trailTime, interval, sourceUri, dynamicObjectCollection);
-=======
         //Since CZML does not support PolylineOutlineMaterial, we map its properties into one.
         var materialToProcess = path.material;
         if (defined(interval)) {
@@ -1230,15 +1220,14 @@
             path.material = materialToProcess;
         }
 
-        processPacketData(Boolean, path, 'show', pathData.show, interval, sourceUri);
-        processPacketData(Number, path, 'width', pathData.width, interval, sourceUri);
-        processPacketData(Number, path, 'resolution', pathData.resolution, interval, sourceUri);
-        processPacketData(Number, path, 'leadTime', pathData.leadTime, interval, sourceUri);
-        processPacketData(Number, path, 'trailTime', pathData.trailTime, interval, sourceUri);
-        processPacketData(Color, materialToProcess, 'color', pathData.color, interval, sourceUri);
-        processPacketData(Color, materialToProcess, 'outlineColor', pathData.outlineColor, interval, sourceUri);
-        processPacketData(Number, materialToProcess, 'outlineWidth', pathData.outlineWidth, interval, sourceUri);
->>>>>>> 38889b0e
+        processPacketData(Boolean, path, 'show', pathData.show, interval, sourceUri, dynamicObjectCollection);
+        processPacketData(Number, path, 'width', pathData.width, interval, sourceUri, dynamicObjectCollection);
+        processPacketData(Number, path, 'resolution', pathData.resolution, interval, sourceUri, dynamicObjectCollection);
+        processPacketData(Number, path, 'leadTime', pathData.leadTime, interval, sourceUri, dynamicObjectCollection);
+        processPacketData(Number, path, 'trailTime', pathData.trailTime, interval, sourceUri, dynamicObjectCollection);
+        processPacketData(Color, materialToProcess, 'color', pathData.color, interval, sourceUri, dynamicObjectCollection);
+        processPacketData(Color, materialToProcess, 'outlineColor', pathData.outlineColor, interval, sourceUri, dynamicObjectCollection);
+        processPacketData(Number, materialToProcess, 'outlineWidth', pathData.outlineWidth, interval, sourceUri, dynamicObjectCollection);
     }
 
     function processPoint(dynamicObject, packet, dynamicObjectCollection, sourceUri) {
